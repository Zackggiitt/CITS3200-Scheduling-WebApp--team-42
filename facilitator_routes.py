from flask import Blueprint, render_template, request, redirect, url_for, flash, jsonify
from models import db, User, Session, Assignment, SwapRequest, Unavailability, SwapStatus, FacilitatorSkill, SkillLevel, Unit, Module, UnitFacilitator, RecurringPattern
from auth import facilitator_required, get_current_user, login_required
from datetime import datetime, time, date, timedelta
from utils import role_required
from models import UserRole
import json

facilitator_bp = Blueprint('facilitator', __name__, url_prefix='/facilitator')


def validate_password_requirements(password):
    """Validate password meets requirements and return list of errors"""
    errors = []
    
    if len(password) < 8:
        errors.append("minimum 8 characters")
    
    if not any(c.isupper() for c in password):
        errors.append("at least 1 capital letter")
    
    special_chars = "!@#$%^&*()_+-=[]{}|;':\",./<>?"
    if not any(c in special_chars for c in password):
        errors.append("at least 1 special character")
    
    if not any(c.isdigit() for c in password):
        errors.append("at least 1 number")
    
    return errors


def format_session_date(dt):
    """Format session date with custom day abbreviations"""
    day_mapping = {
        'Mon': 'Mon',
        'Tue': 'Tues', 
        'Wed': 'Wed',
        'Thu': 'Thurs',
        'Fri': 'Fri',
        'Sat': 'Sat',
        'Sun': 'Sun'
    }
    day_abbr = dt.strftime('%a')
    custom_day = day_mapping.get(day_abbr, day_abbr)
    return f"{custom_day}, {dt.strftime('%d/%m/%Y')}"


def get_greeting():
    """Return time-based greeting"""
    hour = datetime.now().hour
    if hour < 12:
        return "Good Morning"
    elif hour < 17:
        return "Good Afternoon"
    else:
        return "Good Evening"


@facilitator_bp.route("/units", methods=["GET"])
@login_required
@role_required(UserRole.FACILITATOR)
def list_units_grouped():
    """Return current user's units grouped into active and past.

    Active definition:
    - today between start_date and end_date (inclusive), OR
    - start_date set and today >= start_date with no end_date, OR
    - no dates but user has future assigned sessions in this unit.
    Past definition:
    - otherwise (typically end_date < today or no future sessions)
    """
    user = get_current_user()
    today = date.today()

    # Fetch units this facilitator is assigned to
    units = (
        Unit.query
        .join(UnitFacilitator, Unit.id == UnitFacilitator.unit_id)
        .filter(UnitFacilitator.user_id == user.id)
        .all()
    )

    # Pre-compute whether a unit has any future sessions assigned to the user
    future_assignments_by_unit = {
        row[0]: row[1]
        for row in (
            db.session.query(Module.unit_id, db.func.count(Session.id))
            .join(Session, Session.module_id == Module.id)
            .join(Assignment, Assignment.session_id == Session.id)
            .filter(
                Assignment.facilitator_id == user.id,
                Session.start_time > datetime.utcnow()
            )
            .group_by(Module.unit_id)
            .all()
        )
    }

    def serialize_unit(u: Unit):
        return {
            "id": u.id,
            "code": u.unit_code,
            "name": u.unit_name,
            "year": u.year,
            "semester": u.semester,
            "start_date": u.start_date.isoformat() if u.start_date else None,
            "end_date": u.end_date.isoformat() if u.end_date else None,
        }

    active_units = []
    past_units = []

    for u in units:
        has_future = future_assignments_by_unit.get(u.id, 0) > 0
        is_active = False

        if u.start_date and u.end_date:
            is_active = (u.start_date <= today <= u.end_date)
        elif u.start_date and not u.end_date:
            is_active = (u.start_date <= today)
        elif not u.start_date and u.end_date:
            is_active = (today <= u.end_date) or has_future
        else:
            is_active = has_future

        (active_units if is_active else past_units).append(serialize_unit(u))

    # Sort: active by start_date desc, then code; past by end_date desc, then code
    def date_key(value):
        return value or "0000-00-00"

    active_units.sort(key=lambda x: (date_key(x["start_date"]), x["code"]), reverse=True)
    past_units.sort(key=lambda x: (date_key(x["end_date"]), x["code"]), reverse=True)

    return jsonify({
        "active_units": active_units,
        "past_units": past_units
    })


@facilitator_bp.route("/dashboard")
@login_required
@role_required(UserRole.FACILITATOR)
def dashboard():
    user = get_current_user()

    # JSON unit-scoped dashboard API: /facilitator/dashboard?unit_id=...
    unit_id = request.args.get("unit_id")
    if unit_id is not None:
        try:
            unit_id_int = int(unit_id)
        except ValueError:
            return jsonify({"error": "invalid unit_id"}), 400

        # Authorization: ensure the user is assigned to this unit
        access = (
            db.session.query(Unit)
            .join(UnitFacilitator, Unit.id == UnitFacilitator.unit_id)
            .filter(Unit.id == unit_id_int, UnitFacilitator.user_id == user.id)
            .first()
        )
        if not access:
            return jsonify({"error": "forbidden"}), 403

        # Time windows
        now = datetime.utcnow()
        start_of_week = (now.replace(hour=0, minute=0, second=0, microsecond=0)
                         - timedelta(days=now.weekday()))
        end_of_week = start_of_week + timedelta(days=6, hours=23, minutes=59, seconds=59)

        # Base query for user's assignments within this unit
        # Only show published sessions to facilitators
        base_q = (
            db.session.query(Assignment, Session, Module)
            .join(Session, Assignment.session_id == Session.id)
            .join(Module, Session.module_id == Module.id)
            .filter(
                Assignment.facilitator_id == user.id, 
                Module.unit_id == unit_id_int,
                Session.status == 'published'  # Only show published sessions
            )
        )

        # Total hours for the unit
        all_rows = base_q.all()
        def duration_hours(row):
            return max(0.0, (row[1].end_time - row[1].start_time).total_seconds() / 3600.0)
        total_hours = sum(duration_hours(r) for r in all_rows)

        # This week hours and active sessions count
        week_rows = [r for r in all_rows if start_of_week <= r[1].start_time < end_of_week]
        this_week_hours = sum(duration_hours(r) for r in week_rows)
        active_sessions = len(week_rows)

        # Upcoming sessions (next 10)
        upcoming_rows = (
            base_q.filter(Session.start_time >= now)
            .order_by(Session.start_time.asc())
            .limit(10)
            .all()
        )

        # Recent past sessions (last 10)
        past_rows = (
            base_q.filter(Session.start_time < now)
            .order_by(Session.start_time.desc())
            .limit(10)
            .all()
        )

        def serialize_session(r):
            a, s, m = r
            return {
                "assignment_id": a.id,
                "session_id": s.id,
                "module": m.module_name,
                "session_type": s.session_type,
                "start_time": s.start_time.isoformat(),
                "end_time": s.end_time.isoformat(),
                "location": s.location,
                "is_confirmed": bool(a.is_confirmed),
            }

        payload = {
            "unit": {
                "id": access.id,
                "code": access.unit_code,
                "name": access.unit_name,
                "year": access.year,
                "semester": access.semester,
            },
            "kpis": {
                "this_week_hours": round(this_week_hours, 2),
                "total_hours": round(total_hours, 2),
                "active_sessions": active_sessions,
            },
            "sessions": {
                "upcoming": [serialize_session(r) for r in upcoming_rows],
                "recent_past": [serialize_session(r) for r in past_rows],
            }
        }
        return jsonify(payload)

    # Fallback to HTML dashboard when no unit_id is provided
    greeting = get_greeting()
    
    # Get user's units for the dashboard
    units = (
        Unit.query
        .join(UnitFacilitator, Unit.id == UnitFacilitator.unit_id)
        .filter(UnitFacilitator.user_id == user.id)
        .order_by(Unit.start_date.desc())
        .all()
    )
    
    # Check if facilitator has no units assigned
    has_no_units = len(units) == 0
    
    # Get current active unit (most recent with future sessions or current date range)
    current_unit = None
    today = date.today()
    
    for unit in units:
        # Check if unit is currently active
        if (unit.start_date and unit.end_date and 
            unit.start_date <= today <= unit.end_date):
            current_unit = unit
            break
        elif (unit.start_date and not unit.end_date and 
              unit.start_date <= today):
            current_unit = unit
            break
    
    # If no active unit found, use the most recent unit
    if not current_unit and units:
        current_unit = units[0]
    
    # Convert current_unit to dictionary for JSON serialization
    current_unit_dict = None
    if current_unit:
        current_unit_dict = {
            'id': current_unit.id,
            'unit_code': current_unit.unit_code,
            'unit_name': current_unit.unit_name,
            'year': current_unit.year,
            'semester': current_unit.semester,
            'start_date': current_unit.start_date.isoformat() if current_unit.start_date else None,
            'end_date': current_unit.end_date.isoformat() if current_unit.end_date else None,
            'schedule_status': getattr(current_unit, 'schedule_status', None).value if getattr(current_unit, 'schedule_status', None) else 'draft',
            'description': current_unit.description
        }
    
    # Get units data for JavaScript
    units_data = []
    for unit in units:
        # Get assignments for this unit
        assignments = (
            db.session.query(Assignment, Session, Module)
            .join(Session, Assignment.session_id == Session.id)
            .join(Module, Session.module_id == Module.id)
            .filter(Assignment.facilitator_id == user.id, Module.unit_id == unit.id)
            .all()
        )
        
        # Get session count for this unit (sessions assigned to this facilitator)
        session_count = len(assignments)
        
        # Calculate KPIs
        total_hours = sum((s.end_time - s.start_time).total_seconds() / 3600.0 for _, s, _ in assignments)
        
        # This week hours
        now = datetime.utcnow()
        start_of_week = (now.replace(hour=0, minute=0, second=0, microsecond=0)
                         - timedelta(days=now.weekday()))
        end_of_week = start_of_week + timedelta(days=6, hours=23, minutes=59, seconds=59)
        
        this_week_hours = sum(
            (s.end_time - s.start_time).total_seconds() / 3600.0 
            for _, s, _ in assignments 
            if start_of_week <= s.start_time < end_of_week
        )
        
        # Active sessions this week
        active_sessions = len([
            s for _, s, _ in assignments 
            if start_of_week <= s.start_time < end_of_week
        ])
        
        # Upcoming sessions
        upcoming_sessions = [
            {
                'id': a.id,
                'session_id': s.id,
                'module': m.module_name or 'Unknown Module',  # Handle null module names
                'session_type': s.session_type or 'Session',  # Better default for session type
                'start_time': s.start_time.isoformat(),
                'end_time': s.end_time.isoformat(),
                'location': s.location or 'TBA',  # Handle null locations
                'is_confirmed': bool(a.is_confirmed),
                'date': format_session_date(s.start_time),
                'time': f"{s.start_time.strftime('%I:%M %p')} - {s.end_time.strftime('%I:%M %p')}",
                'topic': m.module_name or 'Unknown Module',
                'status': 'confirmed' if a.is_confirmed else 'pending',
                'role': getattr(a, 'role', 'lead')  # Include role information
            }
            for a, s, m in assignments
            if s.start_time >= now
        ]
        
        # Past sessions
        past_sessions = [
            {
                'id': a.id,
                'session_id': s.id,
                'module': m.module_name or 'Unknown Module',  # Handle null module names
                'session_type': s.session_type or 'Session',  # Better default for session type
                'start_time': s.start_time.isoformat(),
                'end_time': s.end_time.isoformat(),
                'location': s.location or 'TBA',  # Handle null locations
                'is_confirmed': bool(a.is_confirmed),
                'date': format_session_date(s.start_time),
                'time': f"{s.start_time.strftime('%I:%M %p')} - {s.end_time.strftime('%I:%M %p')}",
                'topic': m.module_name or 'Unknown Module',
                'status': 'completed'
            }
            for a, s, m in assignments
            if s.start_time < now
        ]
        
        # Determine if unit is active
        today = date.today()
        is_active = False
        if unit.start_date and unit.end_date:
            is_active = (today <= unit.end_date)
        elif unit.start_date and not unit.end_date:
            is_active = (unit.start_date <= today)
        elif not unit.start_date and unit.end_date:
            is_active = (today <= unit.end_date)
        else:
            is_active = len(upcoming_sessions) > 0
        
        unit_data = {
            'id': unit.id,
            'code': unit.unit_code,
            'name': unit.unit_name,
            'year': unit.year,
            'semester': unit.semester,
            'start_date': unit.start_date.isoformat() if unit.start_date else None,
            'end_date': unit.end_date.isoformat() if unit.end_date else None,
            'schedule_status': getattr(unit, 'schedule_status', None).value if getattr(unit, 'schedule_status', None) else 'draft',
            'status': 'active' if is_active else 'completed',
            'sessions': session_count,
            'date_range': f"{unit.start_date.strftime('%d/%m/%Y')} - {unit.end_date.strftime('%d/%m/%Y')}" if unit.start_date and unit.end_date else 'No date range',
            'kpis': {
                'this_week_hours': round(this_week_hours, 1),
                'total_hours': round(total_hours, 1),
                'active_sessions': active_sessions,
                'remaining_hours': round(total_hours - this_week_hours, 1),
                'total_sessions': session_count
            },
            'upcoming_sessions': upcoming_sessions,  # Show all upcoming sessions
            'past_sessions': past_sessions  # Show all past sessions
        }
        units_data.append(unit_data)
    
    # Count today's sessions for the facilitator
    today = date.today()
    today_sessions_count = (
        db.session.query(Assignment, Session, Module)
        .join(Session, Assignment.session_id == Session.id)
        .join(Module, Session.module_id == Module.id)
        .filter(
            Assignment.facilitator_id == user.id,
            db.func.date(Session.start_time) == today
        )
        .count()
    )
    
    return render_template("facilitator_dashboard.html", 
                         user=user, 
                         greeting=greeting,
                         units=units,
                         current_unit=current_unit,
                         current_unit_dict=current_unit_dict,
                         units_data=units_data,
                         has_no_units=has_no_units,
                         today_sessions_count=today_sessions_count)


@facilitator_bp.route("/")
@login_required
@role_required(UserRole.FACILITATOR)
def root():
    return redirect(url_for(".dashboard"))


@facilitator_bp.route("/profile")
@login_required
@role_required(UserRole.FACILITATOR)
def profile():
    user = get_current_user()
    today = date.today()
    
    # Get facilitator's current units and stats
    units = (
        Unit.query
        .join(UnitFacilitator, Unit.id == UnitFacilitator.unit_id)
        .filter(UnitFacilitator.user_id == user.id)
        .all()
    )
    
    # Facilitator Information Calculations
    facilitator_info = calculate_facilitator_info(user, today)
    
    return render_template("facilitator_profile.html",
                         user=user,
                         units=units,
                         facilitator_info=facilitator_info,
                         current_user=user)


def calculate_facilitator_info(user, today):
    """Calculate comprehensive facilitator information including units, sessions, and career metrics."""
    
    # Get all units the facilitator has been assigned to
    all_units = (
        Unit.query
        .join(UnitFacilitator, Unit.id == UnitFacilitator.unit_id)
        .filter(UnitFacilitator.user_id == user.id)
        .all()
    )
    
    current_units = []
    past_units = []
    
    for unit in all_units:
        # Determine if unit is current or past
        is_current = False
        
        if unit.start_date and unit.end_date:
            is_current = unit.start_date <= today <= unit.end_date
        elif unit.start_date and not unit.end_date:
            is_current = unit.start_date <= today
        elif not unit.start_date and unit.end_date:
            is_current = today <= unit.end_date
        else:
            # Check if there are future assignments for this unit
            has_future_sessions = (
                db.session.query(Assignment)
                .join(Session, Assignment.session_id == Session.id)
                .join(Module, Session.module_id == Module.id)
                .filter(
                    Assignment.facilitator_id == user.id,
                    Module.unit_id == unit.id,
                    Session.start_time > datetime.utcnow()
                )
                .first() is not None
            )
            is_current = has_future_sessions
        
        # Get sessions for this unit
        sessions_query = (
            db.session.query(Assignment, Session, Module)
            .join(Session, Assignment.session_id == Session.id)
            .join(Module, Session.module_id == Module.id)
            .filter(
                Assignment.facilitator_id == user.id,
                Module.unit_id == unit.id
            )
            .all()
        )
        
        # Separate current and past sessions
        current_sessions = [(a, s, m) for a, s, m in sessions_query if s.start_time >= datetime.utcnow()]
        past_sessions = [(a, s, m) for a, s, m in sessions_query if s.start_time < datetime.utcnow()]
        
        # Calculate metrics for this unit
        completed_sessions = len(past_sessions)
        total_hours = sum((s.end_time - s.start_time).total_seconds() / 3600.0 for _, s, _ in past_sessions)
        
        # Calculate average hours per week based on weeks with sessions assigned (completed only)
        avg_hours_per_week = 0
        if completed_sessions > 0:
            week_keys = set()
            for _, s, _ in past_sessions:
                iso = s.start_time.isocalendar()
                # Python's isocalendar may return a namedtuple (year, week, weekday)
                try:
                    week_key = (iso.year, iso.week)
                except AttributeError:
                    week_key = (iso[0], iso[1])
                week_keys.add(week_key)
            weeks_count = max(1, len(week_keys))
            avg_hours_per_week = total_hours / weeks_count
        
        # Get session types (module names)
        session_types = list(set(m.module_name for _, _, m in past_sessions if m.module_name))
        
        unit_info = {
            'id': unit.id,
            'code': unit.unit_code,
            'name': unit.unit_name,
            'year': unit.year,
            'semester': unit.semester,
            'start_date': unit.start_date,
            'end_date': unit.end_date,
            'completed_sessions': completed_sessions,
            'total_hours': round(total_hours, 1),
            'avg_hours_per_week': round(avg_hours_per_week, 1),
            'session_types': session_types,
            'sessions': past_sessions
        }
        
        if is_current:
            current_units.append(unit_info)
        else:
            past_units.append(unit_info)
    
    # Calculate career summary metrics
    # Total Units
    total_units = len(all_units)
    
    # Sessions Facilitated (completed sessions across all units)
    all_completed_sessions = (
        db.session.query(Assignment, Session)
        .join(Session, Assignment.session_id == Session.id)
        .join(Module, Session.module_id == Module.id)
        .join(UnitFacilitator, Module.unit_id == UnitFacilitator.unit_id)
        .filter(
            Assignment.facilitator_id == user.id,
            Session.start_time < datetime.utcnow()
        )
        .all()
    )
    
    sessions_facilitated = len(all_completed_sessions)
    
    # Total Hours (across all units)
    total_hours = sum((s.end_time - s.start_time).total_seconds() / 3600.0 for _, s in all_completed_sessions)
    
    # Years Experience (from earliest unit start date)
    years_experience = 0
    if all_units:
        earliest_start = min(unit.start_date for unit in all_units if unit.start_date)
        if earliest_start:
            years_experience = (today - earliest_start).days / 365.25
    
    # Sort past units by end date (most recent first)
    past_units.sort(key=lambda x: x['end_date'] or date.min, reverse=True)
    
    return {
        'current_units': current_units,
        'past_units': past_units,
        'career_summary': {
            'total_units': total_units,
            'sessions_facilitated': sessions_facilitated,
            'total_hours': round(total_hours, 1),
            'years_experience': round(years_experience, 1)
        }
    }


@facilitator_bp.route("/profile/edit", methods=["GET", "POST"])
@login_required
@role_required(UserRole.FACILITATOR)
def edit_profile():
    user = get_current_user()
    
    if request.method == "POST":
        try:
            # Update user information
            user.first_name = request.form.get("first_name", user.first_name)
            user.last_name = request.form.get("last_name", user.last_name)
            # Email is read-only and cannot be changed
            user.phone_number = request.form.get("phone_number", user.phone_number)
            user.staff_number = request.form.get("staff_number", user.staff_number)
            
            # Also update the Facilitator table if it exists
            from models import Facilitator
            facilitator = Facilitator.query.filter_by(email=user.email).first()
            if facilitator:
                facilitator.first_name = user.first_name
                facilitator.last_name = user.last_name
                facilitator.phone = user.phone_number
                facilitator.staff_number = user.staff_number
            
            # Handle password update if provided
            current_password = request.form.get("current_password")
            new_password = request.form.get("new_password")
            confirm_password = request.form.get("confirm_password")
            
            if new_password and new_password.strip():
                # Verify current password if provided
                if current_password and not user.check_password(current_password):
                    flash("Current password is incorrect.", "error")
                    return render_template("edit_facilitator_profile.html", user=user)
                
                # Validate new passwords match
                if new_password != confirm_password:
                    flash("New passwords do not match.", "error")
                    return render_template("edit_facilitator_profile.html", user=user)
                
                # Validate password requirements
                password_errors = validate_password_requirements(new_password)
                if password_errors:
                    flash("Password does not meet requirements: " + ", ".join(password_errors), "error")
                    return render_template("edit_facilitator_profile.html", user=user)
                
                # Set new password
                user.set_password(new_password)
            
            db.session.commit()
            flash("Profile updated successfully!", "success")
            return redirect(url_for("facilitator.profile"))
            
        except Exception as e:
            db.session.rollback()
            flash("Error updating profile. Please try again.", "error")
    
    return render_template("edit_facilitator_profile.html", user=user)

@facilitator_bp.route('/schedule')
@facilitator_required
def view_schedule():
    user = get_current_user()
    assignments = Assignment.query.filter_by(facilitator_id=user.id).join(Session).order_by(Session.start_time).all()
    return render_template('view_schedule.html', user=user, assignments=assignments)

@facilitator_bp.route('/unit-info', methods=['GET'])
@facilitator_required
def get_unit_info():
    """Get unit information for unavailability system"""
    user = get_current_user()
    unit_id = request.args.get('unit_id', type=int)
    
    if not unit_id:
        return jsonify({"error": "unit_id is required"}), 400
    
    # Verify user has access to this unit
    unit = (
        db.session.query(Unit)
        .join(UnitFacilitator, Unit.id == UnitFacilitator.unit_id)
        .filter(Unit.id == unit_id, UnitFacilitator.user_id == user.id)
        .first()
    )
    
    if not unit:
        return jsonify({"error": "forbidden"}), 403
    
    # Serialize unit data
    unit_data = {
        "id": unit.id,
        "code": unit.unit_code,
        "name": unit.unit_name,
        "start_date": unit.start_date.isoformat() if unit.start_date else None,
        "end_date": unit.end_date.isoformat() if unit.end_date else None,
        "year": unit.year,
        "semester": unit.semester
    }
    
    return jsonify({"unit": unit_data})

@facilitator_bp.route('/unavailability', methods=['GET'])
@facilitator_required
def get_unavailability():
    """Get unavailability for a specific unit"""
    user = get_current_user()
    unit_id = request.args.get('unit_id', type=int)
    
    if not unit_id:
        return jsonify({"error": "unit_id is required"}), 400
    
    # Verify user has access to this unit
    access = (
        db.session.query(Unit)
        .join(UnitFacilitator, Unit.id == UnitFacilitator.unit_id)
        .filter(Unit.id == unit_id, UnitFacilitator.user_id == user.id)
        .first()
    )
    if not access:
        return jsonify({"error": "forbidden"}), 403
    
    # Get unavailability records for this user and unit
    unavailabilities = Unavailability.query.filter_by(
        user_id=user.id, 
        unit_id=unit_id
    ).all()
    
    # Serialize unavailability data
    unavailability_data = []
    for unav in unavailabilities:
        unavailability_data.append({
            'id': unav.id,
            'date': unav.date.isoformat(),
            'start_time': unav.start_time.isoformat() if unav.start_time else None,
            'end_time': unav.end_time.isoformat() if unav.end_time else None,
            'is_full_day': unav.is_full_day,
            'recurring_pattern': unav.recurring_pattern.value if unav.recurring_pattern else None,
            'recurring_end_date': unav.recurring_end_date.isoformat() if unav.recurring_end_date else None,
            'recurring_interval': unav.recurring_interval,
            'reason': unav.reason
        })
    
    return jsonify({
        'unit': {
            'id': access.id,
            'code': access.unit_code,
            'name': access.unit_name,
            'start_date': access.start_date.isoformat() if access.start_date else None,
            'end_date': access.end_date.isoformat() if access.end_date else None
        },
        'unavailabilities': unavailability_data
    })

@facilitator_bp.route('/unavailability', methods=['POST'])
@facilitator_required
def create_unavailability():
    """Create or update unavailability for a specific unit"""
    user = get_current_user()
    data = request.get_json()
    
    unit_id = data.get('unit_id')
    if not unit_id:
        return jsonify({"error": "unit_id is required"}), 400
    
    # Verify user has access to this unit
    access = (
        db.session.query(Unit)
        .join(UnitFacilitator, Unit.id == UnitFacilitator.unit_id)
        .filter(Unit.id == unit_id, UnitFacilitator.user_id == user.id)
        .first()
    )
    if not access:
        return jsonify({"error": "forbidden"}), 403
    
    # Validate date format and range
    try:
        unavailability_date = datetime.strptime(data.get('date'), '%Y-%m-%d').date()
    except ValueError:
        return jsonify({"error": "Invalid date format. Use YYYY-MM-DD"}), 400
    
    if access.start_date and unavailability_date < access.start_date:
        return jsonify({"error": "Date is before unit start date"}), 400
    if access.end_date and unavailability_date > access.end_date:
        return jsonify({"error": "Date is after unit end date"}), 400
    
    # Parse time data
    start_time = None
    end_time = None
    is_full_day = data.get('is_full_day', False)
    
    if not is_full_day:
        start_time_str = data.get('start_time')
        end_time_str = data.get('end_time')
        
        if not start_time_str or not end_time_str:
            return jsonify({"error": "Start time and end time are required for partial day unavailability"}), 400
        
        try:
            start_time = datetime.strptime(start_time_str, '%H:%M').time()
            end_time = datetime.strptime(end_time_str, '%H:%M').time()
        except ValueError:
            return jsonify({"error": "Invalid time format. Use HH:MM"}), 400
        
        if start_time >= end_time:
            return jsonify({"error": "End time must be after start time"}), 400
    
    # Parse recurring pattern
    recurring_pattern = None
    recurring_end_date = None
    recurring_interval = 1
    
    if data.get('recurring_pattern'):
        recurring_pattern_str = data.get('recurring_pattern')
        if recurring_pattern_str not in [pattern.value for pattern in RecurringPattern]:
            return jsonify({"error": "Invalid recurring pattern"}), 400
        
        recurring_pattern = RecurringPattern(recurring_pattern_str)
        
        if not data.get('recurring_end_date'):
            return jsonify({"error": "Recurring end date is required for recurring unavailability"}), 400
        
        try:
            recurring_end_date = datetime.strptime(data.get('recurring_end_date'), '%Y-%m-%d').date()
        except ValueError:
            return jsonify({"error": "Invalid recurring end date format. Use YYYY-MM-DD"}), 400
        
        if recurring_end_date <= unavailability_date:
            return jsonify({"error": "Recurring end date must be after the start date"}), 400
        
        recurring_interval = data.get('recurring_interval', 1)
        if not isinstance(recurring_interval, int) or recurring_interval < 1 or recurring_interval > 52:
            return jsonify({"error": "Recurring interval must be between 1 and 52"}), 400
    
    # Validate reason length
    reason = data.get('reason', '')
    if len(reason) > 500:
        return jsonify({"error": "Reason must be 500 characters or less"}), 400
    
    # Check for existing unavailability on the same date and time
    existing = Unavailability.query.filter_by(
        user_id=user.id,
        unit_id=unit_id,
        date=unavailability_date,
        start_time=start_time,
        end_time=end_time
    ).first()
    
    if existing:
        return jsonify({"error": "Unavailability already exists for this date and time"}), 409
    
    # Create unavailability record
    unavailability = Unavailability(
        user_id=user.id,
        unit_id=unit_id,
        date=unavailability_date,
        start_time=start_time,
        end_time=end_time,
        is_full_day=is_full_day,
        recurring_pattern=recurring_pattern,
        recurring_end_date=recurring_end_date,
        recurring_interval=recurring_interval,
        reason=reason if reason else None
    )
    
    try:
        db.session.add(unavailability)
        
<<<<<<< HEAD
        # Clear "Available All Days" status when unavailability is added
        import json
        preferences = {}
        if user.preferences:
            try:
                preferences = json.loads(user.preferences)
            except:
                preferences = {}
        
        # Remove availability status for this unit since user is now setting specific unavailability
        if 'availability_status' in preferences and str(unit_id) in preferences['availability_status']:
            del preferences['availability_status'][str(unit_id)]
            user.preferences = json.dumps(preferences)
=======
        # Mark availability as configured since facilitator is setting unavailability
        unit_facilitator = UnitFacilitator.query.filter_by(
            user_id=user.id,
            unit_id=unit_id
        ).first()
        
        if unit_facilitator:
            unit_facilitator.availability_configured = True
>>>>>>> 38d159fd
        
        db.session.commit()
        
        return jsonify({
            "message": "Unavailability created successfully",
            "unavailability": {
                "id": unavailability.id,
                "date": unavailability.date.isoformat(),
                "is_full_day": unavailability.is_full_day,
                "start_time": unavailability.start_time.isoformat() if unavailability.start_time else None,
                "end_time": unavailability.end_time.isoformat() if unavailability.end_time else None,
                "recurring_pattern": unavailability.recurring_pattern.value if unavailability.recurring_pattern else None,
                "reason": unavailability.reason
            }
        }), 201
    except Exception as e:
        db.session.rollback()
        return jsonify({"error": "Failed to create unavailability"}), 500

@facilitator_bp.route('/unavailability/<int:unavailability_id>', methods=['PUT'])
@facilitator_required
def update_unavailability(unavailability_id):
    """Update an existing unavailability record"""
    user = get_current_user()
    data = request.get_json()
    
    # Get the unavailability record
    unavailability = Unavailability.query.filter_by(
        id=unavailability_id, 
        user_id=user.id
    ).first()
    
    if not unavailability:
        return jsonify({"error": "Unavailability not found"}), 404
    
    # Update fields
    if 'date' in data:
        unavailability.date = datetime.strptime(data['date'], '%Y-%m-%d').date()
    
    if 'start_time' in data:
        unavailability.start_time = datetime.strptime(data['start_time'], '%H:%M').time() if data['start_time'] else None
    
    if 'end_time' in data:
        unavailability.end_time = datetime.strptime(data['end_time'], '%H:%M').time() if data['end_time'] else None
    
    if 'is_full_day' in data:
        unavailability.is_full_day = data['is_full_day']
    
    if 'recurring_pattern' in data:
        unavailability.recurring_pattern = RecurringPattern(data['recurring_pattern']) if data['recurring_pattern'] else None
    
    if 'recurring_end_date' in data:
        unavailability.recurring_end_date = datetime.strptime(data['recurring_end_date'], '%Y-%m-%d').date() if data['recurring_end_date'] else None
    
    if 'recurring_interval' in data:
        unavailability.recurring_interval = data['recurring_interval']
    
    if 'reason' in data:
        unavailability.reason = data['reason']
        
        db.session.commit()
    
    return jsonify({"message": "Unavailability updated successfully"})

@facilitator_bp.route('/unavailability/<int:unavailability_id>', methods=['DELETE'])
@facilitator_required
def delete_unavailability(unavailability_id):
    """Delete an unavailability record"""
    user = get_current_user()
    
    # Get the unavailability record
    unavailability = Unavailability.query.filter_by(
        id=unavailability_id, 
        user_id=user.id
    ).first()
    
    if not unavailability:
        return jsonify({"error": "Unavailability not found"}), 404
    
    db.session.delete(unavailability)
    db.session.commit()
    
    return jsonify({"message": "Unavailability deleted successfully"})

@facilitator_bp.route('/unavailability/clear-all', methods=['POST'])
@facilitator_required
def clear_all_unavailability():
    """Clear all unavailability for a specific unit"""
    user = get_current_user()
    data = request.get_json()
    
    unit_id = data.get('unit_id')
    if not unit_id:
        return jsonify({"error": "unit_id is required"}), 400
    
    # Verify user has access to this unit
    access = (
        db.session.query(Unit)
        .join(UnitFacilitator, Unit.id == UnitFacilitator.unit_id)
        .filter(Unit.id == unit_id, UnitFacilitator.user_id == user.id)
        .first()
    )
    if not access:
        return jsonify({"error": "forbidden"}), 403
    
    try:
        # Delete all unavailability records for this user and unit
        deleted_count = Unavailability.query.filter_by(
            user_id=user.id,
            unit_id=unit_id
        ).delete()
        
<<<<<<< HEAD
        # Mark user as "Available All Days" for this unit in preferences
        import json
        preferences = {}
        if user.preferences:
            try:
                preferences = json.loads(user.preferences)
            except:
                preferences = {}
        
        # Store availability status per unit
        if 'availability_status' not in preferences:
            preferences['availability_status'] = {}
        
        preferences['availability_status'][str(unit_id)] = 'available_all_days'
        user.preferences = json.dumps(preferences)
=======
        # Mark availability as configured since facilitator explicitly chose "Available All Days"
        unit_facilitator = UnitFacilitator.query.filter_by(
            user_id=user.id,
            unit_id=unit_id
        ).first()
        
        if unit_facilitator:
            unit_facilitator.availability_configured = True
>>>>>>> 38d159fd
        
        db.session.commit()
        
        return jsonify({
            "message": f"Cleared {deleted_count} unavailability entries",
            "deleted_count": deleted_count
        }), 200
    except Exception as e:
        db.session.rollback()
        return jsonify({"error": "Failed to clear unavailability"}), 500

@facilitator_bp.route('/unavailability/generate-recurring', methods=['POST'])
@facilitator_required
def generate_recurring_unavailability():
    """Generate recurring unavailability entries based on pattern"""
    user = get_current_user()
    data = request.get_json()
    
    unit_id = data.get('unit_id')
    if not unit_id:
        return jsonify({"error": "unit_id is required"}), 400
    
    # Verify user has access to this unit
    access = (
        db.session.query(Unit)
        .join(UnitFacilitator, Unit.id == UnitFacilitator.unit_id)
        .filter(Unit.id == unit_id, UnitFacilitator.user_id == user.id)
        .first()
    )
    if not access:
        return jsonify({"error": "forbidden"}), 403
    
    # Parse the base unavailability data
    base_date = datetime.strptime(data.get('date'), '%Y-%m-%d').date()
    recurring_pattern = RecurringPattern(data.get('recurring_pattern'))
    recurring_end_date = datetime.strptime(data.get('recurring_end_date'), '%Y-%m-%d').date()
    recurring_interval = data.get('recurring_interval', 1)
    
    # Generate all dates for the recurring pattern
    # IMPORTANT: Always respect unit end date - never generate unavailability beyond unit end date
    effective_end_date = recurring_end_date
    message = None
    
    if access.end_date and recurring_end_date > access.end_date:
        effective_end_date = access.end_date
        message = f"Recurring pattern will end on {access.end_date.strftime('%d/%m/%Y')} instead of {recurring_end_date.strftime('%d/%m/%Y')} (unit end date)"
    
    dates = []
    current_date = base_date
    
    while current_date <= effective_end_date:
        dates.append(current_date)
        
        if recurring_pattern == RecurringPattern.DAILY:
            current_date += timedelta(days=recurring_interval)
        elif recurring_pattern == RecurringPattern.WEEKLY or recurring_pattern == RecurringPattern.CUSTOM:
            # CUSTOM is treated as weekly with custom interval
            current_date += timedelta(weeks=recurring_interval)
        elif recurring_pattern == RecurringPattern.MONTHLY:
            # Simple monthly increment
            year = current_date.year
            month = current_date.month + recurring_interval
            if month > 12:
                year += 1
                month -= 12
            try:
                current_date = current_date.replace(year=year, month=month)
            except ValueError:
                current_date = current_date.replace(year=year, month=month, day=1) - timedelta(days=1)
    
    # Create unavailability records for each date
    created_count = 0
    for date in dates:
        # Parse time data for this iteration
        start_time = None
        end_time = None
        if not data.get('is_full_day', False):
            start_time = datetime.strptime(data.get('start_time'), '%H:%M').time() if data.get('start_time') else None
            end_time = datetime.strptime(data.get('end_time'), '%H:%M').time() if data.get('end_time') else None
        
        # Check if unavailability already exists for this date and time combination
        existing = Unavailability.query.filter_by(
            user_id=user.id,
            unit_id=unit_id,
            date=date,
            start_time=start_time,
            end_time=end_time
        ).first()
        
        if not existing:
            unavailability = Unavailability(
                user_id=user.id,
                unit_id=unit_id,
                date=date,
                start_time=start_time,
                end_time=end_time,
                is_full_day=data.get('is_full_day', False),
                recurring_pattern=recurring_pattern,
                recurring_end_date=recurring_end_date,
                recurring_interval=recurring_interval,
                reason=data.get('reason')
            )
            db.session.add(unavailability)
            created_count += 1
    
    # Mark availability as configured since facilitator is setting unavailability
    unit_facilitator = UnitFacilitator.query.filter_by(
        user_id=user.id,
        unit_id=unit_id
    ).first()
    
    if unit_facilitator:
        unit_facilitator.availability_configured = True
    
    db.session.commit()
    
    response_data = {
        "message": f"Created {created_count} recurring unavailability entries",
        "total_dates": len(dates),
        "created_count": created_count
    }
    
    # Add warning message if end date was adjusted
    if message:
        response_data["warning"] = message
    
    return jsonify(response_data)

@facilitator_bp.route('/skills', methods=['GET', 'POST'])
@facilitator_required
def manage_skills():
    user = get_current_user()
    
    # Handle JSON API requests (for dashboard)
    if request.method == 'GET' and request.args.get('unit_id'):
        unit_id = request.args.get('unit_id')
        
        # Get ALL modules for the unit, excluding "General" module
        all_modules = Module.query.filter_by(unit_id=unit_id).filter(Module.module_name != 'General').all()
        
        # Get facilitator's skills for this unit
        facilitator_skills = db.session.query(FacilitatorSkill, Module).join(
            Module, FacilitatorSkill.module_id == Module.id
        ).filter(
            FacilitatorSkill.facilitator_id == user.id,
            Module.unit_id == unit_id
        ).all()
        
        # Create a dictionary of module_id -> skill_level for quick lookup
        skill_lookup = {module.id: skill.skill_level.value for skill, module in facilitator_skills}
        
        # Build skills data with all modules, showing skill level if assigned
        skills_data = []
        for module in all_modules:
            skill_level = skill_lookup.get(module.id, 'unassigned')
            experience_description = ''
            
            # Get experience description if skill exists
            for skill, skill_module in facilitator_skills:
                if skill_module.id == module.id:
                    experience_description = skill.experience_description or ''
                    break
            
            skills_data.append({
                'module_name': module.module_name,
                'module_type': module.module_type,
                'skill_level': skill_level,
                'module_id': module.id,
                'experience_description': experience_description
            })
        
        return jsonify({
            'success': True,
            'skills': skills_data
        })
    
    # Handle form-based requests (existing functionality)
    # Get all modules
    modules = Module.query.all()
    
    if request.method == 'POST':
        # Handle JSON API requests (for dashboard)
        if request.is_json:
            data = request.get_json()
            unit_id = data.get('unit_id')
            skills = data.get('skills', {})
            experience_descriptions = data.get('experience_descriptions', {})
            
            if not unit_id:
                return jsonify({"error": "Unit ID is required"}), 400
            
            # Use upsert logic: update existing skills or create new ones
            for module_id, skill_level in skills.items():
                try:
                    experience_description = experience_descriptions.get(module_id, '')
                    
                    # Check if skill already exists for this facilitator and module
                    existing_skill = FacilitatorSkill.query.filter_by(
                        facilitator_id=user.id,
                        module_id=int(module_id)
                    ).first()
                    
                    if existing_skill:
                        # Update existing skill
                        existing_skill.skill_level = SkillLevel(skill_level)
                        existing_skill.experience_description = experience_description
                        existing_skill.updated_at = datetime.utcnow()
                    else:
                        # Create new skill
                        facilitator_skill = FacilitatorSkill(
                            facilitator_id=user.id,
                            module_id=int(module_id),
                            skill_level=SkillLevel(skill_level),
                            experience_description=experience_description
                        )
                        db.session.add(facilitator_skill)
                        
                except ValueError:
                    return jsonify({"error": f"Invalid skill level: {skill_level}"}), 400
            
            # Remove skills that are no longer selected (set to 'unassigned' or not in the skills dict)
            existing_skills = db.session.query(FacilitatorSkill).join(
                Module, FacilitatorSkill.module_id == Module.id
            ).filter(
                FacilitatorSkill.facilitator_id == user.id,
                Module.unit_id == unit_id
            ).all()
            
            for skill in existing_skills:
                if str(skill.module_id) not in skills:
                    db.session.delete(skill)
            
            db.session.commit()
            return jsonify({
                "success": True,
                "message": "Skills updated successfully!"
            })
        
        # Handle form-based requests (legacy functionality)
        preferences = request.form.get('preferences', '')
        
        # Update preferences
        user.preferences = preferences
        
        # Clear existing skills
        FacilitatorSkill.query.filter_by(facilitator_id=user.id).delete()
        
        # Add new skills with levels based on module IDs
        for module in modules:
            skill_level = request.form.get(f'skill_level_{module.id}')
            if skill_level and skill_level != 'uninterested':
                facilitator_skill = FacilitatorSkill(
                    facilitator_id=user.id,
                    module_id=module.id,
                    skill_level=SkillLevel(skill_level)
                )
                db.session.add(facilitator_skill)
        
        db.session.commit()
        flash('Skills and preferences updated successfully!')
        return redirect(url_for('facilitator.manage_skills'))
    
    # Get current skills for this facilitator
    current_skills = {}
    facilitator_skills = FacilitatorSkill.query.filter_by(facilitator_id=user.id).all()
    for skill in facilitator_skills:
        current_skills[skill.module_id] = skill.skill_level.value
    
    return render_template('manage_skills.html', 
                         user=user,
                         modules=modules,
                         current_skills=current_skills,
                         current_preferences=user.preferences)

@facilitator_bp.route('/swaps')
@facilitator_required
def view_swaps():
    user = get_current_user()
    my_requests = SwapRequest.query.filter_by(requester_id=user.id).all()
    
    # Fix: Specify the join condition explicitly
    # Get swap requests where the target assignment belongs to the current user
    requests_for_me = SwapRequest.query.join(
        Assignment, 
        SwapRequest.target_assignment_id == Assignment.id
    ).filter(Assignment.facilitator_id == user.id).all()
    
    return render_template('view_swaps.html', 
                         user=user,
                         my_requests=my_requests, 
                         requests_for_me=requests_for_me)

@facilitator_bp.route('/swaps/request', methods=['GET', 'POST'])
@facilitator_required
def request_swap():
    user = get_current_user()
    
    if request.method == 'POST':
        my_assignment_id = request.form.get('my_assignment_id')
        target_assignment_id = request.form.get('target_assignment_id')
        reason = request.form.get('reason', '')
        
        # Validate assignments
        my_assignment = Assignment.query.filter_by(id=my_assignment_id, facilitator_id=user.id).first()
        target_assignment = Assignment.query.get(target_assignment_id)
        
        if not my_assignment or not target_assignment:
            flash('Invalid assignment selection.')
            return redirect(url_for('facilitator.request_swap'))
        
        # Check if swap request already exists
        existing_request = SwapRequest.query.filter_by(
            requester_id=user.id,
            requester_assignment_id=my_assignment_id,
            target_assignment_id=target_assignment_id
        ).first()
        
        if existing_request:
            flash('Swap request already exists for these assignments.')
            return redirect(url_for('facilitator.request_swap'))
        
        # Create swap request
        swap_request = SwapRequest(
            requester_id=user.id,
            target_id=target_assignment.facilitator_id,
            requester_assignment_id=my_assignment_id,
            target_assignment_id=target_assignment_id,
            reason=reason,
            status=SwapStatus.FACILITATOR_PENDING
        )
        
        db.session.add(swap_request)
        db.session.commit()
        
        flash('Swap request submitted successfully!')
        return redirect(url_for('facilitator.view_swaps'))
    
    # Get user's assignments and other available assignments
    my_assignments = Assignment.query.filter_by(facilitator_id=user.id).join(Session).filter(Session.start_time > datetime.utcnow()).all()
    other_assignments = Assignment.query.filter(Assignment.facilitator_id != user.id).join(Session).filter(Session.start_time > datetime.utcnow()).all()
    
    return render_template('request_swap.html', 
                         user=user,
                         my_assignments=my_assignments, 
                         other_assignments=other_assignments)


# New API endpoints for Session Swaps tab

@facilitator_bp.route('/swap-requests', methods=['POST'])
@login_required
@role_required(UserRole.FACILITATOR)
def create_swap_request():
    """Create a new swap request via API."""
    user = get_current_user()
    data = request.get_json()
    
    if not data:
        return jsonify({'error': 'No data provided'}), 400
    
    requester_assignment_id = data.get('requester_assignment_id')
    target_assignment_id = data.get('target_assignment_id')
    target_facilitator_id = data.get('target_facilitator_id')
    has_discussed = data.get('has_discussed', False)
    unit_id = data.get('unit_id')  # Optional unit context
    
    # Validate required fields
    if not all([requester_assignment_id, target_assignment_id, target_facilitator_id]):
        return jsonify({'error': 'Missing required fields'}), 400
    
    if not has_discussed:
        return jsonify({'error': 'Must confirm discussion with target facilitator'}), 400
    
    # Validate requester assignment
    requester_assignment = Assignment.query.filter_by(
        id=requester_assignment_id, 
        facilitator_id=user.id
    ).first()
    
    if not requester_assignment:
        return jsonify({'error': 'Invalid requester assignment selection'}), 400
    
    # Get the session and module from requester assignment
    session = requester_assignment.session
    module = session.module
    
    # For the target assignment, we'll create a virtual assignment or use the same session
    # Since we're doing a direct notification system, we don't need actual assignment swapping
    # We'll use the same assignment ID for both (simplified approach)
    target_assignment_id = requester_assignment_id
    
    # Check if swap request already exists
    existing_request = SwapRequest.query.filter_by(
        requester_id=user.id,
        requester_assignment_id=requester_assignment_id,
        target_assignment_id=target_assignment_id
    ).first()
    
    if existing_request:
        return jsonify({'error': 'Swap request already exists for these assignments'}), 400
    
    # Verify target facilitator exists and has access to the unit
    target_facilitator = User.query.get(target_facilitator_id)
    if not target_facilitator:
        return jsonify({'error': 'Target facilitator not found'}), 404
    
    # Check if target facilitator is assigned to the same unit
    unit_access = (
        db.session.query(Unit)
        .join(UnitFacilitator, Unit.id == UnitFacilitator.unit_id)
        .filter(Unit.id == module.unit_id, UnitFacilitator.user_id == target_facilitator_id)
        .first()
    )
    
    if not unit_access:
        return jsonify({'error': 'Target facilitator is not assigned to this unit'}), 400
    
    # Check if target facilitator has required skills for this module
    facilitator_skill = FacilitatorSkill.query.filter_by(
        facilitator_id=target_facilitator_id,
        module_id=module.id
    ).first()
    
    if not facilitator_skill or facilitator_skill.skill_level.value == 'no_interest':
        return jsonify({'error': 'Target facilitator does not have required skills for this module'}), 400
    
    # Check availability for the session time
    is_available, reason = check_facilitator_availability(
        target_facilitator_id,
        session.start_time.date(),
        session.start_time.time(),
        session.end_time.time(),
        module.unit_id
    )
    
    if not is_available:
        return jsonify({'error': f'Target facilitator is not available: {reason}'}), 400
    
    # Create swap request (immediately approved and executed)
    swap_request = SwapRequest(
        requester_id=user.id,
        target_id=target_facilitator_id,
        requester_assignment_id=requester_assignment_id,
        target_assignment_id=target_assignment_id,
        reason="Session swap request (auto-approved)",
        status=SwapStatus.APPROVED,  # Immediately approved
        facilitator_confirmed=True,  # No approval needed
        facilitator_confirmed_at=datetime.utcnow()
    )
    
    try:
        # Add the swap request
        db.session.add(swap_request)
        
        # Transfer the assignment to the target facilitator
        requester_assignment.facilitator_id = target_facilitator_id
        
        db.session.commit()
        
        return jsonify({
            'success': True,
            'message': 'Swap request approved and session transferred successfully!',
            'swap_request_id': swap_request.id
        }), 201
        
    except Exception as e:
        db.session.rollback()
        return jsonify({'error': f'Failed to create and execute swap request: {str(e)}'}), 500


@facilitator_bp.route('/swap-requests', methods=['GET'])
@login_required
@role_required(UserRole.FACILITATOR)
def get_swap_requests():
    """Get user's swap requests grouped by status, filtered by unit."""
    user = get_current_user()
    unit_id = request.args.get('unit_id', type=int)
    
    # Base query for requests made by this user
    my_requests_query = SwapRequest.query.filter_by(requester_id=user.id)
    
    # Base query for requests where this user is the target facilitator
    requests_for_me_query = SwapRequest.query.filter_by(target_id=user.id)
    
    # Filter by unit if provided
    if unit_id:
        # Join with Assignment, Session, and Module to filter by unit
        # Specify the join condition explicitly to avoid ambiguity
        my_requests_query = my_requests_query.join(
            Assignment, SwapRequest.requester_assignment_id == Assignment.id
        ).join(Session).join(Module).filter(Module.unit_id == unit_id)
        
        requests_for_me_query = requests_for_me_query.join(
            Assignment, SwapRequest.target_assignment_id == Assignment.id
        ).join(Session).join(Module).filter(Module.unit_id == unit_id)
    
    my_requests = my_requests_query.all()
    requests_for_me = requests_for_me_query.all()
    
    def serialize_swap_request(req):
        return {
            'id': req.id,
            'requester_name': req.requester.full_name,
            'target_name': req.target.full_name,
            'session_name': req.requester_assignment.session.module.module_name,
            'session_date': req.requester_assignment.session.start_time.strftime('%Y-%m-%d'),
            'session_time': req.requester_assignment.session.start_time.strftime('%H:%M'),
            'session_location': req.requester_assignment.session.location,
            'status': req.status.value,
            'facilitator_confirmed': req.facilitator_confirmed,
            'facilitator_confirmed_at': req.facilitator_confirmed_at.isoformat() if req.facilitator_confirmed_at else None,
            'facilitator_decline_reason': req.facilitator_decline_reason,
            'coordinator_decline_reason': req.coordinator_decline_reason,
            'created_at': req.created_at.isoformat(),
            'is_my_request': req.requester_id == user.id
        }
    
    # Group requests by status
    incoming_requests = []
    approved_requests = []
    declined_requests = []
    
    # Process incoming requests (requests sent TO this user)
    for req in requests_for_me:
        serialized = serialize_swap_request(req)
        serialized['is_incoming'] = True
        incoming_requests.append(serialized)
    
    # Process outgoing requests (requests made BY this user)
    for req in my_requests:
        serialized = serialize_swap_request(req)
        serialized['is_incoming'] = False
        
        # Since we now have immediate approval, all requests go directly to approved
        # Pending status requests are no longer used
        if req.status == SwapStatus.APPROVED:
            approved_requests.append(serialized)
        elif req.status in [SwapStatus.FACILITATOR_DECLINED, SwapStatus.COORDINATOR_DECLINED, SwapStatus.REJECTED]:
            declined_requests.append(serialized)
    
    return jsonify({
        'incoming_requests': incoming_requests,
        'approved_requests': approved_requests,
        'declined_requests': declined_requests
    })


def check_facilitator_availability(facilitator_id, session_date, session_start_time, session_end_time, unit_id):
    """Check if a facilitator is available for a specific session time."""
    
    # Check for unavailability conflicts
    unavailability_conflict = Unavailability.query.filter(
        Unavailability.user_id == facilitator_id,
        Unavailability.unit_id == unit_id,
        Unavailability.date == session_date,
        db.or_(
            Unavailability.is_full_day == True,
            db.and_(
                Unavailability.start_time <= session_start_time,
                Unavailability.end_time >= session_end_time
            )
        )
    ).first()
    
    if unavailability_conflict:
        return False, "Facilitator has marked unavailability for this time"
    
    # Check for existing session assignments at the same time
    conflicting_assignment = Assignment.query.join(Session).filter(
        Assignment.facilitator_id == facilitator_id,
        db.func.date(Session.start_time) == session_date,
        db.or_(
            db.and_(
                db.func.time(Session.start_time) <= session_start_time,
                db.func.time(Session.end_time) > session_start_time
            ),
            db.and_(
                db.func.time(Session.start_time) < session_end_time,
                db.func.time(Session.end_time) >= session_end_time
            )
        )
    ).first()
    
    if conflicting_assignment:
        return False, "Facilitator has conflicting session assignment"
    
    return True, "Available"


@facilitator_bp.route('/swap-requests/<int:request_id>/facilitator-response', methods=['POST'])
@login_required
@role_required(UserRole.FACILITATOR)
def facilitator_response_to_swap(request_id):
    """Handle facilitator response to swap request (approve/decline)."""
    user = get_current_user()
    data = request.get_json()
    
    if not data:
        return jsonify({'error': 'No data provided'}), 400
    
    action = data.get('action')  # 'approve' or 'decline'
    reason = data.get('reason', '')
    
    if action not in ['approve', 'decline']:
        return jsonify({'error': 'Invalid action. Must be approve or decline'}), 400
    
    # Get the swap request
    swap_request = SwapRequest.query.get(request_id)
    if not swap_request:
        return jsonify({'error': 'Swap request not found'}), 404
    
    # Check if user is the target facilitator
    if swap_request.target_id != user.id:
        return jsonify({'error': 'Unauthorized. You are not the target facilitator'}), 403
    
    # Check if request is in correct status
    if swap_request.status != SwapStatus.FACILITATOR_PENDING:
        return jsonify({'error': 'Request is not in facilitator pending status'}), 400
    
    try:
        if action == 'approve':
            # Check availability before approving
            session = swap_request.requester_assignment.session
            session_date = session.start_time.date()
            session_start_time = session.start_time.time()
            session_end_time = session.end_time.time()
            
            is_available, availability_reason = check_facilitator_availability(
                user.id, session_date, session_start_time, session_end_time, session.module.unit_id
            )
            
            if not is_available:
                return jsonify({'error': f'Cannot approve: {availability_reason}'}), 400
            
            # Approve the request
            swap_request.facilitator_confirmed = True
            swap_request.facilitator_confirmed_at = datetime.utcnow()
            swap_request.status = SwapStatus.COORDINATOR_PENDING
            
        else:  # decline
            swap_request.facilitator_confirmed = False
            swap_request.facilitator_confirmed_at = datetime.utcnow()
            swap_request.facilitator_decline_reason = reason
            swap_request.status = SwapStatus.FACILITATOR_DECLINED
        
        db.session.commit()
        
        return jsonify({
            'success': True,
            'message': f'Swap request {action}d successfully',
            'status': swap_request.status.value
        }), 200
        
    except Exception as e:
        db.session.rollback()
        return jsonify({'error': f'Failed to process response: {str(e)}'}), 500


@facilitator_bp.route('/available-facilitators', methods=['GET'])
@login_required
@role_required(UserRole.FACILITATOR)
def get_available_facilitators():
    """Get available facilitators for a specific session swap."""
    user = get_current_user()
    session_id = request.args.get('session_id', type=int)
    unit_id = request.args.get('unit_id', type=int)
    
    if not session_id:
        return jsonify({'error': 'Session ID is required'}), 400
    
    # Get the session details
    session = Session.query.get(session_id)
    if not session:
        return jsonify({'error': 'Session not found'}), 404
    
    # Get the module and unit
    module = Module.query.get(session.module_id)
    if not module:
        return jsonify({'error': 'Module not found'}), 404
    
    unit = Unit.query.get(module.unit_id)
    if not unit:
        return jsonify({'error': 'Unit not found'}), 404
    
    # Verify user has access to this unit
    user_unit_access = (
        db.session.query(Unit)
        .join(UnitFacilitator, Unit.id == UnitFacilitator.unit_id)
        .filter(Unit.id == unit.id, UnitFacilitator.user_id == user.id)
        .first()
    )
    
    if not user_unit_access:
        return jsonify({'error': 'Access denied to this unit'}), 403
    
    # Get all facilitators assigned to this unit (excluding the current user)
    unit_facilitators = (
        db.session.query(User)
        .join(UnitFacilitator, User.id == UnitFacilitator.user_id)
        .filter(
            UnitFacilitator.unit_id == unit.id,
            User.id != user.id,  # Exclude current user
            User.role.in_([UserRole.FACILITATOR, UserRole.UNIT_COORDINATOR])
        )
        .all()
    )
    
    available_facilitators = []
    
    for facilitator in unit_facilitators:
        # Check availability for the session time
        is_available, reason = check_facilitator_availability(
            facilitator.id,
            session.start_time.date(),
            session.start_time.time(),
            session.end_time.time(),
            unit.id
        )
        
        # Check if facilitator has required skills for this module
        has_skills = True
        skill_level = "No skills recorded"
        
        facilitator_skill = FacilitatorSkill.query.filter_by(
            facilitator_id=facilitator.id,
            module_id=module.id
        ).first()
        
        if facilitator_skill:
            skill_level = facilitator_skill.skill_level.value.replace('_', ' ').title()
            # Only include facilitators with some level of skill (not "no_interest")
            if facilitator_skill.skill_level.value == 'no_interest':
                has_skills = False
        
        if is_available and has_skills:
            available_facilitators.append({
                'id': facilitator.id,
                'name': facilitator.full_name,
                'email': facilitator.email,
                'skill_level': skill_level,
                'reason': 'Available'
            })
        elif not is_available:
            available_facilitators.append({
                'id': facilitator.id,
                'name': facilitator.full_name,
                'email': facilitator.email,
                'skill_level': skill_level,
                'reason': reason,
                'available': False
            })
    
    # Sort by availability status and name
    available_facilitators.sort(key=lambda x: (x.get('available', True), x['name']))
    
    return jsonify({
        'session': {
            'id': session.id,
            'module_name': module.module_name,
            'start_time': session.start_time.isoformat(),
            'end_time': session.end_time.isoformat(),
            'location': session.location
        },
        'facilitators': available_facilitators
    })


# -------------------------- Unavailability (Facilitator) --------------------------
@facilitator_bp.get("/unavailability")
@login_required
@role_required(UserRole.FACILITATOR)
def list_unavailability():
    """List current facilitator's unavailability. Optional filter by unit_id and date range."""
    user = get_current_user()
    unit_id = request.args.get("unit_id", type=int)
    start = request.args.get("start")  # YYYY-MM-DD
    end = request.args.get("end")      # YYYY-MM-DD

    q = Unavailability.query.filter_by(user_id=user.id)
    if unit_id:
        q = q.filter(Unavailability.unit_id == unit_id)
    try:
        if start:
            start_d = datetime.strptime(start, "%Y-%m-%d").date()
            q = q.filter(Unavailability.date >= start_d)
        if end:
            end_d = datetime.strptime(end, "%Y-%m-%d").date()
            q = q.filter(Unavailability.date <= end_d)
    except ValueError:
        return jsonify({"ok": False, "error": "Invalid date format; use YYYY-MM-DD"}), 400

    rows = q.order_by(Unavailability.date.asc(), Unavailability.start_time.asc().nulls_first()).all()

    def serialize(u):
        return {
            "id": u.id,
            "unit_id": u.unit_id,
            "date": u.date.isoformat(),
            "is_full_day": bool(u.is_full_day),
            "start_time": u.start_time.isoformat() if u.start_time else None,
            "end_time": u.end_time.isoformat() if u.end_time else None,
            "recurring_pattern": u.recurring_pattern.value if u.recurring_pattern else None,
            "recurring_interval": u.recurring_interval,
            "recurring_end_date": u.recurring_end_date.isoformat() if u.recurring_end_date else None,
            "reason": u.reason or "",
        }

    return jsonify({"ok": True, "items": [serialize(r) for r in rows]})


def _parse_hhmm(val: str):
    if not val:
        return None
    try:
        hh, mm = map(int, val.split(":", 1))
        return time(hh, mm)
    except Exception:
        return None


@facilitator_bp.route('/swap-requests/<int:request_id>/coordinator-response', methods=['POST'])
@login_required
@role_required(UserRole.UNIT_COORDINATOR)
def coordinator_response_to_swap(request_id):
    """Handle coordinator response to swap request (approve/decline)."""
    user = get_current_user()
    data = request.get_json()
    
    if not data:
        return jsonify({'error': 'No data provided'}), 400
    
    action = data.get('action')  # 'approve' or 'decline'
    reason = data.get('reason', '')
    
    if action not in ['approve', 'decline']:
        return jsonify({'error': 'Invalid action. Must be approve or decline'}), 400
    
    # Get the swap request
    swap_request = SwapRequest.query.get(request_id)
    if not swap_request:
        return jsonify({'error': 'Swap request not found'}), 404
    
    # Check if request is in correct status
    if swap_request.status != SwapStatus.COORDINATOR_PENDING:
        return jsonify({'error': 'Request is not in coordinator pending status'}), 400
    
    try:
        if action == 'approve':
            # Perform the actual swap
            requester_assignment = swap_request.requester_assignment
            target_assignment = swap_request.target_assignment
            
            # Swap the facilitators
            temp_facilitator_id = requester_assignment.facilitator_id
            requester_assignment.facilitator_id = target_assignment.facilitator_id
            target_assignment.facilitator_id = temp_facilitator_id
            
            swap_request.status = SwapStatus.APPROVED
            swap_request.reviewed_at = datetime.utcnow()
            swap_request.reviewed_by = user.id
            
        else:  # decline
            swap_request.status = SwapStatus.COORDINATOR_DECLINED
            swap_request.coordinator_decline_reason = reason
            swap_request.reviewed_at = datetime.utcnow()
            swap_request.reviewed_by = user.id
        
        db.session.commit()
        
        return jsonify({
            'success': True,
            'message': f'Swap request {action}d successfully',
            'status': swap_request.status.value
        }), 200
        
    except Exception as e:
        db.session.rollback()
        return jsonify({'error': f'Failed to process response: {str(e)}'}), 500

<|MERGE_RESOLUTION|>--- conflicted
+++ resolved
@@ -866,7 +866,6 @@
     try:
         db.session.add(unavailability)
         
-<<<<<<< HEAD
         # Clear "Available All Days" status when unavailability is added
         import json
         preferences = {}
@@ -880,16 +879,6 @@
         if 'availability_status' in preferences and str(unit_id) in preferences['availability_status']:
             del preferences['availability_status'][str(unit_id)]
             user.preferences = json.dumps(preferences)
-=======
-        # Mark availability as configured since facilitator is setting unavailability
-        unit_facilitator = UnitFacilitator.query.filter_by(
-            user_id=user.id,
-            unit_id=unit_id
-        ).first()
-        
-        if unit_facilitator:
-            unit_facilitator.availability_configured = True
->>>>>>> 38d159fd
         
         db.session.commit()
         
@@ -1002,7 +991,6 @@
             unit_id=unit_id
         ).delete()
         
-<<<<<<< HEAD
         # Mark user as "Available All Days" for this unit in preferences
         import json
         preferences = {}
@@ -1018,16 +1006,6 @@
         
         preferences['availability_status'][str(unit_id)] = 'available_all_days'
         user.preferences = json.dumps(preferences)
-=======
-        # Mark availability as configured since facilitator explicitly chose "Available All Days"
-        unit_facilitator = UnitFacilitator.query.filter_by(
-            user_id=user.id,
-            unit_id=unit_id
-        ).first()
-        
-        if unit_facilitator:
-            unit_facilitator.availability_configured = True
->>>>>>> 38d159fd
         
         db.session.commit()
         
