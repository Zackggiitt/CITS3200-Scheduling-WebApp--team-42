"""
Optimization Engine for Facilitator-to-Module Assignment
Uses real facilitator proficiency data from the database

Scoring Function: (W_avail × availability_match) + (W_fair × fairness_factor) + (W_skill × skill_score)
Skill Levels: proficient=1.0, have_run_before=0.8, have_some_skill=0.5, no_interest=0.0

HARD CONSTRAINTS (must be satisfied):
1. Availability: Facilitator must be available during session time
2. Skill Interest: Facilitator cannot have "no_interest" in the module (score = 0.0)

SOFT CONSTRAINTS (optimized for):
- Fairness: Distribute hours evenly among facilitators
- Skill Matching: Prefer higher skill levels when possible
"""

import csv
import io
from datetime import datetime, time
from models import User, UserRole, FacilitatorSkill, SkillLevel, db

# Tunable weights for scoring function
W_AVAILABILITY = 0.4
W_FAIRNESS = 0.4  # Increased fairness weight
W_SKILL = 0.2     # Reduced skill weight to balance with fairness

# Skill level to score mapping (matches models.py SkillLevel enum)
SKILL_SCORES = {
    SkillLevel.PROFICIENT: 1.0,
    SkillLevel.HAVE_RUN_BEFORE: 0.8,  # "done it before"
    SkillLevel.HAVE_SOME_SKILL: 0.5,  # "interested/has some skill"
    SkillLevel.NO_INTEREST: 0.0
}

def get_real_sessions():
    """
    Get real sessions from database instead of dummy data
    """
    from models import Session, Module, Unit
    
    sessions_data = []
    
    # Query all sessions from database
    db_sessions = Session.query.join(Module).join(Unit).all()
    
    for session in db_sessions:
        # Calculate duration directly from datetime objects
        duration = (session.end_time - session.start_time).total_seconds() / 3600
        
        sessions_data.append({
            'id': session.id,
            'module_id': session.module_id,  # Add module_id for skill matching
            'module_name': f"{session.module.unit.unit_code} - {session.module.module_name}",
            'day_of_week': session.day_of_week if session.day_of_week is not None else 0,
            'start_time': session.start_time.time(),
            'end_time': session.end_time.time(),
            'date': session.start_time.date(),  # Add full date for conflict checking
            'start_datetime': session.start_time,  # Full datetime for conflict checking
            'end_datetime': session.end_time,  # Full datetime for conflict checking
            'duration_hours': duration,
            'required_skill_level': SkillLevel.HAVE_SOME_SKILL,  # Default skill level
            'location': session.location or 'TBA',
            'lead_staff_required': session.lead_staff_required or 1,  # Bulk staffing: number of leads
            'support_staff_required': session.support_staff_required or 0  # Bulk staffing: number of supports
        })
    
    # If no real sessions exist, return empty list instead of dummy data
    if not sessions_data:
        return []
    
    return sessions_data

def prepare_facilitator_data(facilitators_from_db):
    """
    Convert database facilitator objects to optimization-friendly format
    This function is called from the Flask route with database objects
    """
    facilitator_data = []
    for facilitator in facilitators_from_db:
        # Get facilitator skills
        skills = {}
        if hasattr(facilitator, 'facilitator_skills'):
            for skill in facilitator.facilitator_skills:
                skills[skill.module_id] = skill.skill_level
        
        # Deprecated: slot-based weekly availability removed. Using unavailability model instead.
        availability = {}
        
        facilitator_data.append({
            'id': facilitator.id,
            'name': f"{facilitator.first_name or 'Unknown'} {facilitator.last_name or 'User'}",
            'email': facilitator.email,
            'min_hours': facilitator.min_hours or 0,
            'max_hours': facilitator.max_hours or 20,
            'skills': skills,
            'availability': availability
        })
    
    return facilitator_data

def check_availability(facilitator, session):
    """
    Check if facilitator is available for the session time
    Returns 1.0 if available, 0.0 if not (hard constraint)
    """
    day = session['day_of_week']
    session_start = session['start_time']
    session_end = session['end_time']
    
    # If no availability data provided, treat as available by default
    if 'availability' not in facilitator or not facilitator['availability']:
        return 1.0
    if day not in facilitator['availability']:
        return 1.0
    
    for avail_slot in facilitator['availability'][day]:
        if (avail_slot['is_available'] and 
            avail_slot['start_time'] <= session_start and 
            avail_slot['end_time'] >= session_end):
            return 1.0
    
    return 0.0

def check_time_conflict(facilitator, session, current_assignments):
    """
    Check if facilitator is already assigned to another session at the same time
    Returns True if there's a conflict (facilitator is double-booked)
    Returns False if no conflict (facilitator can be assigned)
    """
    # Get the session's datetime information
    session_start_dt = session.get('start_datetime')
    session_end_dt = session.get('end_datetime')
    
    if not session_start_dt or not session_end_dt:
        return False  # Can't check conflicts without datetime info
    
    # Check against all current assignments for this facilitator
    for assignment in current_assignments:
        if assignment['facilitator']['id'] == facilitator['id']:
            assigned_session = assignment['session']
            
            # Get assigned session datetime
            assigned_start_dt = assigned_session.get('start_datetime')
            assigned_end_dt = assigned_session.get('end_datetime')
            
            if assigned_start_dt and assigned_end_dt:
                # Sessions overlap if one starts before the other ends
                if (session_start_dt < assigned_end_dt and session_end_dt > assigned_start_dt):
                    return True  # Conflict detected!
    
    return False  # No conflict

def check_location_conflict(facilitator, session, current_assignments):
    """
    Check if facilitator is already assigned to another session at the same time in a different location
    Returns True if there's a location conflict (facilitator can't be in two places at once)
    Returns False if no location conflict (same location or no time overlap)
    """
    # Get the session's datetime and location information
    session_start_dt = session.get('start_datetime')
    session_end_dt = session.get('end_datetime')
    session_location = session.get('location', 'TBA')
    
    if not session_start_dt or not session_end_dt:
        return False  # Can't check conflicts without datetime info
    
    # Check against all current assignments for this facilitator
    for assignment in current_assignments:
        if assignment['facilitator']['id'] == facilitator['id']:
            assigned_session = assignment['session']
            
            # Get assigned session datetime and location
            assigned_start_dt = assigned_session.get('start_datetime')
            assigned_end_dt = assigned_session.get('end_datetime')
            assigned_location = assigned_session.get('location', 'TBA')
            
            if assigned_start_dt and assigned_end_dt:
                # Check if sessions overlap in time
                time_overlap = (session_start_dt < assigned_end_dt and session_end_dt > assigned_start_dt)
                
                # Check if sessions are in different locations
                different_location = (session_location != assigned_location and 
                                    session_location != 'TBA' and 
                                    assigned_location != 'TBA')
                
                # Location conflict occurs when there's both time overlap AND different locations
                if time_overlap and different_location:
                    return True  # Location conflict detected!
    
    return False  # No location conflict

def get_skill_score(facilitator, session):
    """
    Get skill score for facilitator-session match based on real proficiency data
    Uses the SKILL_SCORES mapping
    
    Note: This function assumes skill constraints have already been checked.
    If a facilitator has "no interest", they should not reach this function.
    """
    module_id = session.get('module_id')
    
    # Check if facilitator has skills data and has this specific module skill
    if 'skills' in facilitator and module_id in facilitator['skills']:
        skill_level = facilitator['skills'][module_id]
        return SKILL_SCORES.get(skill_level, 0.0)
    
    # If no skill data exists for this module, return lowest score
    # This encourages assigning facilitators who have declared their skills
    return SKILL_SCORES[SkillLevel.NO_INTEREST]

def get_assigned_hours(facilitator, current_assignments):
    """
    Calculate total hours already assigned to this facilitator
    """
    total_hours = 0
    for assignment in current_assignments:
        if assignment['facilitator']['id'] == facilitator['id']:
            total_hours += assignment['session']['duration_hours']
    return total_hours

def check_skill_constraint(facilitator, session):
    """
    Check if facilitator has "no interest" in this session (hard constraint)
    Returns False if facilitator should NOT be assigned (no interest)
    Returns True if facilitator CAN be assigned (any other skill level)
    """
    module_id = session.get('module_id')
    
    # Check if facilitator has skills data and has this specific module skill
    if 'skills' in facilitator and module_id in facilitator['skills']:
        skill_level = facilitator['skills'][module_id]
        # Hard constraint: NO_INTEREST means cannot be assigned
        return skill_level != SkillLevel.NO_INTEREST
    
    # If no skill data exists for this module, allow assignment (fallback)
    # This is safer than blocking assignments due to missing data
    return True

def calculate_facilitator_score(facilitator, session, current_assignments, total_hours_per_facilitator=None):
    """
    Calculate the score for assigning a facilitator to a session
    Uses the formula: (W_avail × availability_match) + (W_fair × fairness_factor) + (W_skill × skill_score)
    """
    # Skill constraint check (hard constraint - no interest = cannot be assigned)
    if not check_skill_constraint(facilitator, session):
        return 0.0  # Hard constraint violation - no interest in this session
    
    # Availability check (hard constraint)
    availability_match = check_availability(facilitator, session)
    if availability_match == 0.0:
        return 0.0  # Hard constraint violation
    
    # Enhanced fairness calculation
    assigned_hours = get_assigned_hours(facilitator, current_assignments)
    
    # Calculate fairness based on relative distribution
    if total_hours_per_facilitator and len(total_hours_per_facilitator) > 1:
        # Find the minimum assigned hours among all facilitators
        min_assigned = min(total_hours_per_facilitator.values())
        max_assigned = max(total_hours_per_facilitator.values())
        
        if max_assigned > min_assigned:
            # Normalize fairness: facilitators with fewer hours get higher scores
            fairness_factor = 1.0 - ((assigned_hours - min_assigned) / (max_assigned - min_assigned))
        else:
            fairness_factor = 1.0  # All facilitators have equal hours
    else:
        # Fallback to original fairness calculation
        target_hours = (facilitator['min_hours'] + facilitator['max_hours']) / 2
        if target_hours == 0:
            target_hours = 10  # Default target
        fairness_factor = max(0, 1 - (assigned_hours / target_hours))
    
    # Skill score
    skill_score = get_skill_score(facilitator, session)
    
    # Final weighted score
    score = (W_AVAILABILITY * availability_match) + (W_FAIRNESS * fairness_factor) + (W_SKILL * skill_score)
    
    return score

def generate_optimal_assignments(facilitators):
    """
    Main function to generate optimal facilitator-to-session assignments
    Uses enhanced fairness algorithm to ensure equal distribution of hours
    Now supports multiple facilitators per session (lead and support staff)
    """
    sessions = get_real_sessions()
    
    if not facilitators:
        return [], ["No facilitators found in database"]
    
    assignments = []
    conflicts = []
    
    # Sort sessions by priority (longer sessions first, then by required skill level)
    sorted_sessions = sorted(sessions, key=lambda s: (-s['duration_hours'], -SKILL_SCORES.get(s['required_skill_level'], 0)))
    
    for session in sorted_sessions:
        # Get staffing requirements from session
        lead_staff_needed = session.get('lead_staff_required', 1)
        support_staff_needed = session.get('support_staff_required', 0)
        total_staff_needed = lead_staff_needed + support_staff_needed
        
        # Calculate current hours per facilitator for fairness calculation
        total_hours_per_facilitator = {}
        for facilitator in facilitators:
            total_hours_per_facilitator[facilitator['id']] = get_assigned_hours(facilitator, assignments)
        
<<<<<<< HEAD
        # Find the best facilitator for this session
            for facilitator in facilitators:
                score = calculate_facilitator_score(
                    facilitator, 
                    session, 
                assignments, 
                    total_hours_per_facilitator
                )
                if score > best_score:
                    best_score = score
                    best_facilitator = facilitator
            
            # Assign if we found a suitable facilitator
            if best_facilitator and best_score > 0:
                assignments.append({
                    'facilitator': best_facilitator,
                    'session': session,
                    'score': best_score
                })
            else:
                # Generate detailed conflict message
                conflict_reasons = []
                
                # Check why no facilitator was suitable
                for facilitator in facilitators:
                    # Check skill constraints
                    if not check_skill_constraint(facilitator, session):
                        module_id = session.get('module_id')
                        if 'skills' in facilitator and module_id in facilitator['skills']:
                            conflict_reasons.append(f"{facilitator['name']} has no interest in this module")
                    
                    # Check availability constraints
                    if check_availability(facilitator, session) == 0.0:
                        conflict_reasons.append(f"{facilitator['name']} is unavailable at this time")
                
                if conflict_reasons:
                    conflict_msg = f"No suitable facilitator found for {session['module_name']} ({format_session_time(session)}) - Reasons: {'; '.join(conflict_reasons[:3])}"
                else:
                    conflict_msg = f"No suitable facilitator found for {session['module_name']} ({format_session_time(session)})"
                
                conflicts.append(conflict_msg)
=======
        # Track assigned facilitators for this session
        session_assignments = []
        
        # First, assign lead staff (prefer higher skill levels)
        for lead_slot in range(lead_staff_needed):
            best_facilitator = None
            best_score = 0.0
            
            # Find the best available facilitator for this lead role
            for facilitator in facilitators:
                # Skip if already assigned to this session
                if any(a['facilitator']['id'] == facilitator['id'] for a in session_assignments):
                    continue
                
                # Check for time conflicts (hard constraint)
                if check_time_conflict(facilitator, session, assignments):
                    continue
                
                # Check for location conflicts (hard constraint)
                if check_location_conflict(facilitator, session, assignments):
                    continue
                
                score = calculate_facilitator_score(
                    facilitator, 
                    session, 
                    assignments, 
                    total_hours_per_facilitator
                )
                
                # Bonus for lead roles: prefer higher skill levels
                skill_score = get_skill_score(facilitator, session)
                score = score + (skill_score * 0.1)  # Add 10% bonus based on skill
                
                if score > best_score:
                    best_score = score
                    best_facilitator = facilitator
            
            # Assign lead if found
            if best_facilitator and best_score > 0:
                assignment = {
                    'facilitator': best_facilitator,
                    'session': session,
                    'score': best_score,
                    'role': 'lead'
                }
                session_assignments.append(assignment)
                assignments.append(assignment)
            else:
                # Could not fill this lead position
                conflict_msg = f"Could not assign lead staff {lead_slot + 1}/{lead_staff_needed} for {session['module_name']} ({format_session_time(session)})"
                conflicts.append(conflict_msg)
        
        # Second, assign support staff
        for support_slot in range(support_staff_needed):
            best_facilitator = None
            best_score = 0.0
            
            # Find the best available facilitator for this support role
            for facilitator in facilitators:
                # Skip if already assigned to this session
                if any(a['facilitator']['id'] == facilitator['id'] for a in session_assignments):
                    continue
                
                # Check for time conflicts (hard constraint)
                if check_time_conflict(facilitator, session, assignments):
                    continue
                
                # Check for location conflicts (hard constraint)
                if check_location_conflict(facilitator, session, assignments):
                    continue
                
                score = calculate_facilitator_score(
                    facilitator, 
                    session, 
                    assignments, 
                    total_hours_per_facilitator
                )
                
                if score > best_score:
                    best_score = score
                    best_facilitator = facilitator
            
            # Assign support if found
            if best_facilitator and best_score > 0:
                assignment = {
                    'facilitator': best_facilitator,
                    'session': session,
                    'score': best_score,
                    'role': 'support'
                }
                session_assignments.append(assignment)
                assignments.append(assignment)
            else:
                # Could not fill this support position
                conflict_msg = f"Could not assign support staff {support_slot + 1}/{support_staff_needed} for {session['module_name']} ({format_session_time(session)})"
                conflicts.append(conflict_msg)
        
        # If no facilitators were assigned at all, provide detailed reasons
        if not session_assignments and total_staff_needed > 0:
            conflict_reasons = []
            
            # Check why no facilitator was suitable
            for facilitator in facilitators:
                # Check time conflicts
                if check_time_conflict(facilitator, session, assignments):
                    conflict_reasons.append(f"{facilitator['name']} is already assigned to another session at this time")
                
                # Check location conflicts
                elif check_location_conflict(facilitator, session, assignments):
                    conflict_reasons.append(f"{facilitator['name']} is already assigned to a different location at this time")
                
                # Check skill constraints
                elif not check_skill_constraint(facilitator, session):
                    module_id = session.get('module_id')
                    if 'skills' in facilitator and module_id in facilitator['skills']:
                        conflict_reasons.append(f"{facilitator['name']} has no interest in this module")
                
                # Check availability constraints
                elif check_availability(facilitator, session) == 0.0:
                    conflict_reasons.append(f"{facilitator['name']} is unavailable at this time")
            
            if conflict_reasons:
                conflict_msg = f"No facilitators found for {session['module_name']} ({format_session_time(session)}) - Reasons: {'; '.join(conflict_reasons[:3])}"
            else:
                conflict_msg = f"No facilitators found for {session['module_name']} ({format_session_time(session)})"
            
            conflicts.append(conflict_msg)
>>>>>>> dda2ee39
    
    return assignments, conflicts

def format_session_time(session):
    """
    Format session timing for display
    """
    days = ['Monday', 'Tuesday', 'Wednesday', 'Thursday', 'Friday', 'Saturday', 'Sunday']
    day_name = days[session['day_of_week']]
    start_str = session['start_time'].strftime('%H:%M')
    end_str = session['end_time'].strftime('%H:%M')
    return f"{day_name} {start_str}-{end_str}"

def get_skill_level_name(skill_level):
    """
    Convert skill level enum to readable name
    """
    skill_names = {
        SkillLevel.PROFICIENT: 'Proficient',
        SkillLevel.HAVE_RUN_BEFORE: 'Have Run Before',
        SkillLevel.HAVE_SOME_SKILL: 'Have Some Skill',
        SkillLevel.NO_INTEREST: 'No Interest'
    }
    return skill_names.get(skill_level, 'Unknown')

def calculate_metrics(assignments):
    """
    Calculate performance metrics for the assignments including fairness distribution
    """
    if not assignments:
        return {
            'avg_score': 0,
            'total_hours': 0,
            'facilitator_count': 0,
            'skill_distribution': {},
            'fairness_metrics': {}
        }
    
    total_score = sum(a['score'] for a in assignments)
    avg_score = total_score / len(assignments)
    
    total_hours = sum(a['session']['duration_hours'] for a in assignments)
    
    facilitator_ids = set(a['facilitator']['id'] for a in assignments)
    facilitator_count = len(facilitator_ids)
    
    # Calculate hours per facilitator for fairness analysis
    facilitator_hours = {}
    for assignment in assignments:
        fac_id = assignment['facilitator']['id']
        fac_name = assignment['facilitator']['name']
        if fac_id not in facilitator_hours:
            facilitator_hours[fac_id] = {'name': fac_name, 'hours': 0}
        facilitator_hours[fac_id]['hours'] += assignment['session']['duration_hours']
    
    # Fairness metrics
    hours_list = [data['hours'] for data in facilitator_hours.values()]
    fairness_metrics = {
        'hours_per_facilitator': {data['name']: data['hours'] for data in facilitator_hours.values()},
        'min_hours': min(hours_list) if hours_list else 0,
        'max_hours': max(hours_list) if hours_list else 0,
        'avg_hours': sum(hours_list) / len(hours_list) if hours_list else 0,
        'hours_std_dev': (sum((h - sum(hours_list)/len(hours_list))**2 for h in hours_list) / len(hours_list))**0.5 if hours_list else 0
    }
    
    # Skill distribution
    skill_dist = {}
    for assignment in assignments:
        skill_score = get_skill_score(assignment['facilitator'], assignment['session'])
        # Reverse lookup skill level from score
        for skill_level, score in SKILL_SCORES.items():
            if abs(score - skill_score) < 0.01:  # Float comparison
                skill_name = get_skill_level_name(skill_level)
                skill_dist[skill_name] = skill_dist.get(skill_name, 0) + 1
                break
    
    return {
        'avg_score': round(avg_score, 3),
        'total_hours': round(total_hours, 1),
        'facilitator_count': facilitator_count,
        'skill_distribution': skill_dist,
        'fairness_metrics': fairness_metrics
    }

def generate_schedule_report_csv(assignments, unit_name="Unit", total_facilitators_in_pool=None, unit_id=None, all_facilitators=None):
    """
    Generate a comprehensive CSV report of the auto-scheduling results
    
    Returns a CSV string with multiple sections:
    1. Overview Statistics
    2. Session Staffing Statistics (NEW)
    3. Fairness Metrics
    4. Skill Level Distribution
    5. Per-Facilitator Hours Summary
    6. Skill Levels Per Facilitator
    7. Unavailability Information
    8. Facilitator Skill Declarations
    9. Detailed Assignment List
    
    Args:
        assignments: List of assignment dictionaries
        unit_name: Name of the unit for the report header
        total_facilitators_in_pool: Total number of facilitators available (for utilization %)
        unit_id: Unit ID for querying skill declarations (optional)
        all_facilitators: List of all facilitator objects in the pool (optional)
    """
    output = io.StringIO()
    writer = csv.writer(output)
    
    if not assignments:
        writer.writerow(["No assignments to report"])
        return output.getvalue()
    
    # Calculate metrics
    metrics = calculate_metrics(assignments)
    fairness = metrics['fairness_metrics']
    
    # Get unavailability data from database
    from models import Unavailability, User, Module, FacilitatorSkill
    
    # Get all facilitators who have assignments
    facilitator_ids = set(a['facilitator']['id'] for a in assignments)
    facilitator_unavailabilities = {}
    
    for fac_id in facilitator_ids:
        # Get unavailabilities for this facilitator
        unavailabilities = Unavailability.query.filter_by(user_id=fac_id).all()
        facilitator_unavailabilities[fac_id] = unavailabilities
    
    # Build facilitator statistics
    facilitator_stats = {}
    for assignment in assignments:
        fac_id = assignment['facilitator']['id']
        fac_name = assignment['facilitator']['name']
        fac_email = assignment['facilitator']['email']
        
        if fac_id not in facilitator_stats:
            facilitator_stats[fac_id] = {
                'name': fac_name,
                'email': fac_email,
                'total_hours': 0,
                'session_count': 0,
                'lead_count': 0,
                'support_count': 0,
                'min_hours_target': assignment['facilitator'].get('min_hours', 0),
                'max_hours_target': assignment['facilitator'].get('max_hours', 20),
                'avg_score': 0,
                'sessions': [],
                'unavailabilities': facilitator_unavailabilities.get(fac_id, [])
            }
        
        # Get skill level for this assignment
        skill_score = get_skill_score(assignment['facilitator'], assignment['session'])
        skill_level_name = "Unknown"
        for skill_level, score in SKILL_SCORES.items():
            if abs(score - skill_score) < 0.01:
                skill_level_name = get_skill_level_name(skill_level)
                break
        
        # Track role counts
        role = assignment.get('role', 'lead')
        if role == 'lead':
            facilitator_stats[fac_id]['lead_count'] += 1
        else:
            facilitator_stats[fac_id]['support_count'] += 1
        
        facilitator_stats[fac_id]['total_hours'] += assignment['session']['duration_hours']
        facilitator_stats[fac_id]['session_count'] += 1
        facilitator_stats[fac_id]['avg_score'] += assignment['score']
        facilitator_stats[fac_id]['sessions'].append({
            'module': assignment['session']['module_name'],
            'time': format_session_time(assignment['session']),
            'hours': assignment['session']['duration_hours'],
            'score': assignment['score'],
            'skill_level': skill_level_name,
            'role': role
        })
    
    # Calculate average scores
    for fac_id in facilitator_stats:
        count = facilitator_stats[fac_id]['session_count']
        if count > 0:
            facilitator_stats[fac_id]['avg_score'] /= count
    
    # === SECTION 1: Overview Statistics ===
    writer.writerow([f"AUTO-SCHEDULING REPORT - {unit_name}"])
    writer.writerow([f"Generated: {datetime.now().strftime('%Y-%m-%d %H:%M:%S')}"])
    writer.writerow([])
    
    # Calculate utilization percentage
    facilitators_assigned = metrics['facilitator_count']
    if total_facilitators_in_pool and total_facilitators_in_pool > 0:
        utilization_pct = (facilitators_assigned / total_facilitators_in_pool) * 100
        facilitators_not_assigned = total_facilitators_in_pool - facilitators_assigned
    else:
        utilization_pct = None
        facilitators_not_assigned = None
    
    
    writer.writerow(["OVERVIEW STATISTICS"])
    writer.writerow(["Metric", "Value"])
    writer.writerow(["Total Assignments", len(assignments)])
    writer.writerow(["Total Facilitators Used", metrics['facilitator_count']])
    if total_facilitators_in_pool:
        writer.writerow(["Total Facilitators in Pool", total_facilitators_in_pool])
        writer.writerow(["Facilitators Assigned (%)", f"{utilization_pct:.1f}%"])
        writer.writerow(["Facilitators Not Assigned", facilitators_not_assigned])
    writer.writerow(["Total Hours Scheduled", f"{metrics['total_hours']:.1f}"])
    writer.writerow(["Average Assignment Score", f"{metrics['avg_score']:.3f}"])
    writer.writerow([])
    
    # === SECTION 2: Session Staffing Statistics ===
    if unit_id:
        # Calculate session staffing statistics using the same logic as the dashboard
        from models import Session, Module, Assignment
        from sqlalchemy import func
        
        session_rows = (
            db.session.query(
                Session.id.label("sid"),
                func.coalesce(Session.max_facilitators, 1).label("maxf"),
                func.count(Assignment.id).label("assigned"),
            )
            .join(Module, Module.id == Session.module_id)
            .outerjoin(Assignment, Assignment.session_id == Session.id)
            .filter(Module.unit_id == unit_id)
            .group_by(Session.id, Session.max_facilitators)
            .all()
        )

        # Get sessions that need a lead facilitator specifically
        sessions_with_lead = (
            db.session.query(Session.id)
            .join(Module, Module.id == Session.module_id)
            .join(Assignment, Assignment.session_id == Session.id)
            .filter(Module.unit_id == unit_id)
            .filter(Assignment.role == 'lead')
            .distinct()
            .all()
        )
        
        sessions_with_lead_ids = {s.id for s in sessions_with_lead}

        total_sessions = len(session_rows)
        fully_staffed = sum(1 for r in session_rows if r.assigned >= r.maxf and r.maxf > 0)
        unstaffed = sum(1 for r in session_rows if r.assigned == 0)
        needs_lead = sum(1 for r in session_rows if r.assigned > 0 and r.sid not in sessions_with_lead_ids)
        
        writer.writerow(["SESSION STAFFING STATISTICS"])
        writer.writerow(["Metric", "Count"])
        writer.writerow(["Total Sessions", total_sessions])
        writer.writerow(["Fully Staffed", fully_staffed])
        writer.writerow(["Needs Lead", needs_lead])
        writer.writerow(["Unstaffed", unstaffed])
        writer.writerow(["Partially Staffed", total_sessions - fully_staffed - unstaffed])
        writer.writerow([])
    
    # === SECTION 3: Fairness Metrics ===
    writer.writerow(["FAIRNESS METRICS"])
    writer.writerow(["Metric", "Value"])
    writer.writerow(["Minimum Hours Assigned", f"{fairness['min_hours']:.1f}"])
    writer.writerow(["Maximum Hours Assigned", f"{fairness['max_hours']:.1f}"])
    writer.writerow(["Average Hours Per Facilitator", f"{fairness['avg_hours']:.1f}"])
    writer.writerow(["Hours Standard Deviation", f"{fairness['hours_std_dev']:.2f}"])
    writer.writerow(["Hours Range (Max - Min)", f"{fairness['max_hours'] - fairness['min_hours']:.1f}"])
    writer.writerow([])
    
    # === SECTION 3: Skill Distribution ===
    writer.writerow(["SKILL LEVEL DISTRIBUTION"])
    writer.writerow(["Skill Level", "Count", "Percentage"])
    skill_dist = metrics['skill_distribution']
    total_assignments = len(assignments)
    for skill_name, count in sorted(skill_dist.items(), key=lambda x: x[1], reverse=True):
        percentage = (count / total_assignments * 100) if total_assignments > 0 else 0
        writer.writerow([skill_name, count, f"{percentage:.1f}%"])
    writer.writerow([])
    
    # === SECTION 4: Per-Facilitator Summary ===
    writer.writerow(["FACILITATOR HOURS SUMMARY"])
    writer.writerow([
        "Facilitator Name", 
        "Email",
        "Sessions Assigned",
        "Lead Roles",
        "Support Roles",
        "Total Hours", 
        "Min Hours Target",
        "Max Hours Target",
        "Within Target?",
        "% of Max Hours",
        "Avg Assignment Score",
        "Unavailability Count"
    ])
    
    # Sort by total hours descending
    sorted_facilitators = sorted(
        facilitator_stats.items(), 
        key=lambda x: x[1]['total_hours'], 
        reverse=True
    )
    
    for fac_id, stats in sorted_facilitators:
        total_hours = stats['total_hours']
        min_target = stats['min_hours_target']
        max_target = stats['max_hours_target']
        unavail_count = len(stats.get('unavailabilities', []))
        
        within_target = "Yes" if min_target <= total_hours <= max_target else "No"
        pct_of_max = (total_hours / max_target * 100) if max_target > 0 else 0
        
        writer.writerow([
            stats['name'],
            stats['email'],
            stats['session_count'],
            stats['lead_count'],
            stats['support_count'],
            f"{total_hours:.1f}",
            min_target,
            max_target,
            within_target,
            f"{pct_of_max:.1f}%",
            f"{stats['avg_score']:.3f}",
            unavail_count
        ])
    
    writer.writerow([])
    
    # === SECTION 5: Facilitator Skill Level Breakdown ===
    writer.writerow(["SKILL LEVELS PER FACILITATOR"])
    writer.writerow([
        "Facilitator Name",
        "Proficient",
        "Have Run Before", 
        "Have Some Skill",
        "No Interest"
    ])
    
    # Build skill breakdown per facilitator
    for fac_id, stats in sorted_facilitators:
        skill_counts = {
            'Proficient': 0,
            'Have Run Before': 0,
            'Have Some Skill': 0,
            'No Interest': 0
        }
        
        for session in stats['sessions']:
            skill_level = session.get('skill_level', 'Unknown')
            if skill_level in skill_counts:
                skill_counts[skill_level] += 1
        
        writer.writerow([
            stats['name'],
            skill_counts['Proficient'],
            skill_counts['Have Run Before'],
            skill_counts['Have Some Skill'],
            skill_counts['No Interest']
        ])
    
    writer.writerow([])
    
    # === SECTION 6: Unavailability Information ===
    writer.writerow(["UNAVAILABILITY INFORMATION"])
    writer.writerow([
        "Facilitator Name",
        "Email",
        "Unavailability Count",
        "Unavailability Details"
    ])
    
    # Sort by name for consistency
    sorted_facilitators_for_unavail = sorted(
        facilitator_stats.items(), 
        key=lambda x: x[1]['name']
    )
    
    for fac_id, stats in sorted_facilitators_for_unavail:
        unavailabilities = stats.get('unavailabilities', [])
        
        if not unavailabilities:
            writer.writerow([
                stats['name'],
                stats['email'],
                0,
                "No unavailabilities"
            ])
        else:
            # Format unavailability details
            unavail_details = []
            for unavail in unavailabilities:
                if unavail.is_full_day:
                    detail = f"{unavail.date} (Full Day)"
                else:
                    detail = f"{unavail.date} {unavail.start_time.strftime('%H:%M')}-{unavail.end_time.strftime('%H:%M')}"
                
                # Add recurring info if applicable
                if unavail.recurring_pattern:
                    detail += f" (Recurring: {unavail.recurring_pattern.value})"
                
                unavail_details.append(detail)
            
            # Join all unavailability details with semicolon separator
            unavail_string = "; ".join(unavail_details)
            
            writer.writerow([
                stats['name'],
                stats['email'],
                len(unavailabilities),
                unavail_string
            ])
    
    writer.writerow([])
    
    # === SECTION 7: Facilitator Skill Declarations ===
    if unit_id and all_facilitators:
        writer.writerow(["FACILITATOR SKILL DECLARATIONS"])
        writer.writerow([
            "Facilitator Name",
            "Email",
            "Module",
            "Skill Level"
        ])
        
        # Get all modules for this unit
        modules = Module.query.filter_by(unit_id=unit_id).all()
        
        # Create a comprehensive list of skill declarations
        skill_declarations = []
        
        for facilitator in all_facilitators:
            # Get all skills for this facilitator in this unit
            facilitator_skills = FacilitatorSkill.query.filter(
                FacilitatorSkill.facilitator_id == facilitator.id,
                FacilitatorSkill.module_id.in_([m.id for m in modules])
            ).all()
            
            # Create a lookup dict for quick access
            skill_lookup = {skill.module_id: skill.skill_level for skill in facilitator_skills}
            
            # Add entries for all modules
            for module in modules:
                skill_level = skill_lookup.get(module.id)
                if skill_level:
                    skill_level_name = get_skill_level_name(skill_level)
                else:
                    skill_level_name = "Not Declared"
                
                skill_declarations.append({
                    'facilitator_name': facilitator.full_name,
                    'facilitator_email': facilitator.email,
                    'module_name': f"{module.module_name} ({module.module_type})",
                    'skill_level': skill_level_name
                })
        
        # Sort by facilitator name, then by module name
        skill_declarations.sort(key=lambda x: (x['facilitator_name'], x['module_name']))
        
        # Write to CSV
        for declaration in skill_declarations:
            writer.writerow([
                declaration['facilitator_name'],
                declaration['facilitator_email'],
                declaration['module_name'],
                declaration['skill_level']
            ])
        
        writer.writerow([])
    
    # === SECTION 8: Detailed Assignment List ===
    writer.writerow(["DETAILED ASSIGNMENTS"])
    writer.writerow([
        "Facilitator Name",
        "Email", 
        "Module/Session",
        "Day & Time",
        "Duration (Hours)",
        "Role",
        "Facilitator Skill Level",
        "Assignment Score"
    ])
    
    # Sort by facilitator name, then by session time
    all_assignments = []
    for fac_id, stats in facilitator_stats.items():
        for session in stats['sessions']:
            all_assignments.append({
                'name': stats['name'],
                'email': stats['email'],
                'module': session['module'],
                'time': session['time'],
                'hours': session['hours'],
                'role': session.get('role', 'lead'),
                'skill_level': session['skill_level'],
                'score': session['score']
            })
    
    # Sort by name, then by time
    all_assignments.sort(key=lambda x: (x['name'], x['time']))
    
    for assignment in all_assignments:
        writer.writerow([
            assignment['name'],
            assignment['email'],
            assignment['module'],
            assignment['time'],
            f"{assignment['hours']:.1f}",
            assignment['role'].capitalize(),
            assignment['skill_level'],
            f"{assignment['score']:.3f}"
        ])
    
    writer.writerow([])
    writer.writerow(["END OF REPORT"])
    
    return output.getvalue()<|MERGE_RESOLUTION|>--- conflicted
+++ resolved
@@ -307,49 +307,6 @@
         for facilitator in facilitators:
             total_hours_per_facilitator[facilitator['id']] = get_assigned_hours(facilitator, assignments)
         
-<<<<<<< HEAD
-        # Find the best facilitator for this session
-            for facilitator in facilitators:
-                score = calculate_facilitator_score(
-                    facilitator, 
-                    session, 
-                assignments, 
-                    total_hours_per_facilitator
-                )
-                if score > best_score:
-                    best_score = score
-                    best_facilitator = facilitator
-            
-            # Assign if we found a suitable facilitator
-            if best_facilitator and best_score > 0:
-                assignments.append({
-                    'facilitator': best_facilitator,
-                    'session': session,
-                    'score': best_score
-                })
-            else:
-                # Generate detailed conflict message
-                conflict_reasons = []
-                
-                # Check why no facilitator was suitable
-                for facilitator in facilitators:
-                    # Check skill constraints
-                    if not check_skill_constraint(facilitator, session):
-                        module_id = session.get('module_id')
-                        if 'skills' in facilitator and module_id in facilitator['skills']:
-                            conflict_reasons.append(f"{facilitator['name']} has no interest in this module")
-                    
-                    # Check availability constraints
-                    if check_availability(facilitator, session) == 0.0:
-                        conflict_reasons.append(f"{facilitator['name']} is unavailable at this time")
-                
-                if conflict_reasons:
-                    conflict_msg = f"No suitable facilitator found for {session['module_name']} ({format_session_time(session)}) - Reasons: {'; '.join(conflict_reasons[:3])}"
-                else:
-                    conflict_msg = f"No suitable facilitator found for {session['module_name']} ({format_session_time(session)})"
-                
-                conflicts.append(conflict_msg)
-=======
         # Track assigned facilitators for this session
         session_assignments = []
         
@@ -477,7 +434,6 @@
                 conflict_msg = f"No facilitators found for {session['module_name']} ({format_session_time(session)})"
             
             conflicts.append(conflict_msg)
->>>>>>> dda2ee39
     
     return assignments, conflicts
 
