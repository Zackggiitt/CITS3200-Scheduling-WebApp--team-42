--- conflicted
+++ resolved
@@ -879,7 +879,6 @@
             )
 
             # Check if facilitator has availability configured
-<<<<<<< HEAD
             # A facilitator is considered to have "availability set" if they either:
             # 1. Have unavailability entries (specific unavailable days), OR
             # 2. Have marked themselves as "Available All Days" for this unit
@@ -903,10 +902,6 @@
                     pass
             
             has_avail = has_unavailability or has_available_all_days
-=======
-            # Use the explicit availability_configured flag from UnitFacilitator
-            has_avail = uf.availability_configured
->>>>>>> 38d159fd
 
             has_skills = (
                 db.session.query(FacilitatorSkill.id)
@@ -1228,7 +1223,6 @@
             )
 
             # Check if facilitator has availability configured
-<<<<<<< HEAD
             # A facilitator is considered to have "availability set" if they either:
             # 1. Have unavailability entries (specific unavailable days), OR
             # 2. Have marked themselves as "Available All Days" for this unit
@@ -1252,10 +1246,6 @@
                     pass
             
             has_avail = has_unavailability or has_available_all_days
-=======
-            # Use the explicit availability_configured flag from UnitFacilitator
-            has_avail = uf.availability_configured
->>>>>>> 38d159fd
 
             has_skills = (
                 db.session.query(FacilitatorSkill.id)
