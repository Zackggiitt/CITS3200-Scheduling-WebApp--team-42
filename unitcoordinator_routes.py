import logging
import csv
import re
from io import StringIO, BytesIO
from datetime import datetime, date, timedelta
from sqlalchemy import and_, func
from sqlalchemy import func
# from models import Unit, Module, Session
from datetime import date
from sqlalchemy.orm import aliased
from sqlalchemy import or_

from flask import (
    Blueprint, render_template, redirect, url_for, flash, request,
    jsonify, send_file
)

from auth import login_required, get_current_user
from utils import role_required
from models import db

from models import db, UserRole, Unit, User, Venue, UnitFacilitator, UnitVenue, Module, Session, Assignment, Unavailability, Facilitator, SwapRequest, SwapStatus, FacilitatorSkill, Notification

# ------------------------------------------------------------------------------
# Setup
# ------------------------------------------------------------------------------
logging.basicConfig(level=logging.DEBUG)
logger = logging.getLogger(__name__)

unitcoordinator_bp = Blueprint(
    "unitcoordinator", __name__, url_prefix="/unitcoordinator"
)

# CSV columns for the combined facilitators/venues file
CSV_HEADERS = [
    "facilitator_email",   # optional per row
]

EMAIL_RE = re.compile(r"^[^@\s]+@[^@\s]+\.[^@\s]+$")

# ------------------------------------------------------------------------------
# Helpers
# ------------------------------------------------------------------------------
def _parse_date_multi(s: str):
    """Accept either 'YYYY-MM-DD' or 'DD/MM/YYYY'. Return date or None."""
    if not s:
        return None
    for fmt in ("%Y-%m-%d", "%d/%m/%Y"):
        try:
            return datetime.strptime(s, fmt).date()
        except ValueError:
            continue
    return None


def _valid_email(s: str) -> bool:
    return bool(EMAIL_RE.match(s or ""))


def _get_user_unit_or_404(user, unit_id: int):
    """Return Unit if it exists AND is owned by user (or user is admin); else None."""
    try:
        unit_id = int(unit_id)
    except (TypeError, ValueError):
        return None
    unit = Unit.query.get(unit_id)
    if not unit:
        return None
    # Allow access if user owns the unit OR is an admin
    if unit.created_by != user.id and user.role != UserRole.ADMIN:
        return None
    return unit


def _iso(d: date) -> str:
    return d.isoformat()


def _parse_dt(s: str):
    """Parse 'YYYY-MM-DDTHH:MM' or 'YYYY-MM-DD HH:MM' to datetime."""
    for fmt in ("%Y-%m-%dT%H:%M", "%Y-%m-%d %H:%M"):
        try:
            return datetime.strptime(s, fmt)
        except ValueError:
            continue
    return None



def _get_or_create_default_module(unit: Unit) -> Module:
    """Get or create a default 'General' module for the unit."""
    m = Module.query.filter_by(unit_id=unit.id, module_name="General").first()
    if not m:
        m = Module(unit_id=unit.id, module_name="General", module_type="general")
        db.session.add(m)
        db.session.commit()
    return m

def _serialize_session(s: Session, venues_by_name=None):
    venue_name = s.location or ""
    vid = None
    if venues_by_name and venue_name:
        vid = venues_by_name.get(venue_name.strip().lower())

    title = s.module.module_name or "Session"
    
    # Get all facilitator information with roles
    facilitators = []
    facilitator = None  # Keep for backward compatibility
    if s.assignments:
        for assignment in s.assignments:
            if assignment.facilitator:
                facilitator_info = {
                    "id": assignment.facilitator.id,
                    "name": f"{assignment.facilitator.first_name} {assignment.facilitator.last_name}",
                    "email": assignment.facilitator.email,
                    "role": getattr(assignment, 'role', 'lead'),  # Default to 'lead' if role not set
                    "is_confirmed": assignment.is_confirmed
                }
                facilitators.append(facilitator_info)
        
        # For backward compatibility, use first facilitator
        if facilitators:
            facilitator = facilitators[0]["name"]
    
    # Determine session status
    status = "unassigned"
    if facilitators:
        status = "assigned"  # Any facilitator assigned, regardless of confirmation status
    
    return {
        "id": str(s.id),  # turn this into a string
        "title": title,
        "start": s.start_time.isoformat(timespec="minutes"),
        "end": s.end_time.isoformat(timespec="minutes"),
        "venue": venue_name,
        "facilitator": facilitator,  # Backward compatibility
        "facilitators": facilitators,  # New: all facilitators with roles
        "status": status,
        "session_name": title,
        "location": s.location,
        "module_type": s.module.module_type or "Workshop",
        "attendees": getattr(s, 'attendees', None),
        "extendedProps": {
            "venue": venue_name,
            "venue_id": vid,
            "session_name": title,
            "location": s.location,
            "facilitator_name": facilitator,  # Backward compatibility
            "facilitator_id": s.assignments[0].facilitator_id if s.assignments else None,
            "lead_staff_required": s.lead_staff_required or 1,
            "support_staff_required": s.support_staff_required or 0,
            "facilitators": facilitators,  # New: all facilitators with roles
        }
    }



def _get_or_create_module_by_name(unit: Unit, name: str) -> Module:
    name = (name or "").strip()
    if not name:
        return _get_or_create_default_module(unit)
    m = Module.query.filter_by(unit_id=unit.id, module_name=name).first()
    if not m:
        m = Module(unit_id=unit.id, module_name=name, module_type="general")
        db.session.add(m)
        db.session.flush()  # no commit yet; caller may commit
    return m


ACTIVITY_ALLOWED = {"workshop", "tutorial", "lab"}

def _coerce_activity_type(s: str) -> str:
    v = (s or "").strip().lower()
    return v if v in ACTIVITY_ALLOWED else "other"

TIME_RANGE_RE = re.compile(
    r"^\s*(\d{1,2})[:\.](\d{2})\s*[-–—]\s*(\d{1,2})[:\.](\d{2})\s*$"
)

def _parse_time_range(s: str):
    """
    Accepts '09:00-11:30', '9.00 – 11.30', etc.
    Returns (start_h, start_m, end_h, end_m) or None.
    """
    if not s: return None
    m = TIME_RANGE_RE.match(s)
    if not m: return None
    h1, m1, h2, m2 = map(int, m.groups())
    if not (0 <= h1 <= 23 and 0 <= h2 <= 23 and 0 <= m1 <= 59 and 0 <= m2 <= 59):
        return None
    return h1, m1, h2, m2

def _pending_swaps_for_unit(unit_id):
    RA = aliased(Assignment)   # requester assignment
    TA = aliased(Assignment)   # target assignment
    RS = aliased(Session)
    TS = aliased(Session)
    RM = aliased(Module)
    TM = aliased(Module)
    RU = aliased(User)         # requester user
    TU = aliased(User)         # target user

    q = (
        db.session.query(
            SwapRequest.id,
            SwapRequest.created_at,
            SwapRequest.reason,

            # assignments and sessions (ids)
            RA.id.label("req_assign_id"),
            TA.id.label("tgt_assign_id"),
            RS.id.label("req_sess_id"),
            TS.id.label("tgt_sess_id"),

            # people
            RU.first_name.label("req_first"),
            RU.last_name.label("req_last"),
            RU.email.label("req_email"),
            TU.first_name.label("tgt_first"),
            TU.last_name.label("tgt_last"),
            TU.email.label("tgt_email"),

            # NEW: module names + times so the card can show nice text
            RM.module_name.label("req_module"),
            TM.module_name.label("tgt_module"),
            RS.start_time.label("req_start"),
            RS.end_time.label("req_end"),
            TS.start_time.label("tgt_start"),
            TS.end_time.label("tgt_end"),
        )
        .join(RA, RA.id == SwapRequest.requester_assignment_id)
        .join(RS, RS.id == RA.session_id)
        .join(RM, RM.id == RS.module_id)
        .join(TA, TA.id == SwapRequest.target_assignment_id)
        .join(TS, TS.id == TA.session_id)
        .join(TM, TM.id == TS.module_id)
        # your schema links Assignment -> User via facilitator_id
        .join(RU, RU.id == RA.facilitator_id)
        .join(TU, TU.id == TA.facilitator_id)
        .filter(or_(RM.unit_id == unit_id, TM.unit_id == unit_id))
        .filter(SwapRequest.status == SwapStatus.PENDING)
        .order_by(SwapRequest.created_at.asc())
    )
    return q.all()



# --- Recurrence helpers -------------------------------------------------------

def _parse_recurrence(d: dict):
    """
    Expect shape like:
      {"occurs":"weekly", "interval":1, "byweekday":[0-6], "count":N, "until":"YYYY-MM-DD" | None}
    Return a normalized dict or {"occurs":"none"}.
    """
    if not isinstance(d, dict):
        return {"occurs": "none"}
    occurs = (d.get("occurs") or "none").lower()
    if occurs != "weekly":
        return {"occurs": "none"}
    interval = int(d.get("interval") or 1)
    if interval < 1:
        interval = 1
    # UI sends weekday of the first start date; we just step weekly from start, so this is informational.
    byweekday = d.get("byweekday") if isinstance(d.get("byweekday"), list) else None

    count = d.get("count")
    try:
        count = int(count) if count is not None else None
    except (TypeError, ValueError):
        count = None
    if count is not None and count < 1:
        count = 1

    until_raw = (d.get("until") or "").strip()
    until_date = _parse_date_multi(until_raw) if until_raw else None

    return {
        "occurs": "weekly",
        "interval": interval,
        "byweekday": byweekday,
        "count": count,
        "until": until_date,  # Python date or None
    }


def _within_unit_range(unit: Unit, dt: datetime) -> bool:
    """Check datetime against unit.start_date/end_date (if set)."""
    d = dt.date()
    if unit.start_date and d < unit.start_date:
        return False
    if unit.end_date and d > unit.end_date:
        return False
    return True


def _iter_weekly_occurrences(unit: Unit, start_dt: datetime, end_dt: datetime, rec: dict):
    """
    Yield (s,e) pairs for a weekly rule starting at (start_dt,end_dt), inclusive.
    Bounds:
      - stop when 'count' reached, OR
      - stop after 'until' (date), OR
      - stop when we step beyond unit.end_date.
    Always includes the first occurrence.
    """
    interval = rec.get("interval", 1) or 1
    count    = rec.get("count")
    until_d  = rec.get("until")  # date | None

    made = 0
    cur_s = start_dt
    cur_e = end_dt
    while True:
        # Stop conditions before yielding if outside range
        if not _within_unit_range(unit, cur_s) or not _within_unit_range(unit, cur_e):
            # If the first one is out of range we still don't yield it.
            pass
        else:
            yield (cur_s, cur_e)
            made += 1
            if count is not None and made >= count:
                break

        # compute next
        cur_s = cur_s + timedelta(weeks=interval)
        cur_e = cur_e + timedelta(weeks=interval)

        # if until is set, next start after 'until' should stop
        if until_d and cur_s.date() > until_d:
            break

        # unit end bound
        if unit.end_date and cur_s.date() > unit.end_date:
            break



# ------------------------------------------------------------------------------
# Views
# ------------------------------------------------------------------------------
# in unitcoordinator_route.py


# unitcoordinator_routes.py
from datetime import date
from sqlalchemy import func
# ...other imports incl. request...

# unitcoordinator_route.py (dashboard)
@unitcoordinator_bp.route("/profile")
@login_required
@role_required([UserRole.UNIT_COORDINATOR, UserRole.ADMIN])
def profile():
    """Unit Coordinator Profile Page"""
    from datetime import date
    
    user = get_current_user()
    today = date.today()
    
    # Get user's units for display
    units = (
        db.session.query(Unit, func.count(Session.id))
        .outerjoin(Module, Module.unit_id == Unit.id)
        .outerjoin(Session, Session.module_id == Module.id)
        .filter(Unit.created_by == user.id)
        .group_by(Unit.id)
        .order_by(Unit.unit_code.asc())
        .all()
    )
    
    # Add session counts to units
    units_with_counts = []
    for unit, session_count in units:
        setattr(unit, "session_count", int(session_count or 0))
        units_with_counts.append(unit)
    
    return render_template("profile.html", user=user, units=units_with_counts, today=today)

@unitcoordinator_bp.route("/account-settings")
@login_required
@role_required([UserRole.UNIT_COORDINATOR, UserRole.ADMIN])
def account_settings():
    """Unit Coordinator Account Settings Page"""
    user = get_current_user()
    
    # Load contact information from preferences
    contact_info = {}
    if hasattr(user, 'preferences') and user.preferences:
        try:
            import json
            preferences = json.loads(user.preferences) if user.preferences else {}
            contact_info = {
                'phone': preferences.get('phone', ''),
                'mobile': preferences.get('mobile', '')
            }
        except:
            contact_info = {'phone': '', 'mobile': ''}
    else:
        contact_info = {'phone': '', 'mobile': ''}
    
    return render_template("account_settings.html", user=user, contact_info=contact_info)

@unitcoordinator_bp.route("/update-personal-info", methods=["POST"])
@login_required
@role_required([UserRole.UNIT_COORDINATOR, UserRole.ADMIN])
def update_personal_info():
    """Update user's personal information (name only - email is locked)"""
    user = get_current_user()
    
    try:
        # Get form data
        full_name = request.form.get('full_name', '').strip()
        
        # Validate required fields
        if not full_name:
            flash('Full name is required', 'error')
            return redirect(url_for('unitcoordinator.account_settings'))
        
        # Parse full name into first and last name
        name_parts = full_name.split(' ', 1)
        first_name = name_parts[0] if name_parts else ''
        last_name = name_parts[1] if len(name_parts) > 1 else ''
        
        # Update user information (name only - email is locked)
        user.first_name = first_name
        user.last_name = last_name
        # Note: Email is intentionally not updated as it's locked in the UI
        
        db.session.commit()
        flash('Personal information updated successfully', 'success')
        
    except Exception as e:
        db.session.rollback()
        logger.error(f"Error updating personal info: {str(e)}")
        flash('An error occurred while updating your information. Please try again.', 'error')
    
    return redirect(url_for('unitcoordinator.account_settings'))

@unitcoordinator_bp.route("/update-contact-info", methods=["POST"])
@login_required
@role_required([UserRole.UNIT_COORDINATOR, UserRole.ADMIN])
def update_contact_info():
    """Update user's contact information"""
    user = get_current_user()
    
    try:
        # Get form data
        phone = request.form.get('phone', '').strip()
        mobile = request.form.get('mobile', '').strip()
        
        # Store contact info in preferences JSON field
        preferences = {}
        if hasattr(user, 'preferences') and user.preferences:
            try:
                import json
                preferences = json.loads(user.preferences) if user.preferences else {}
            except:
                preferences = {}
        
        # Update contact information in preferences
        preferences['phone'] = phone if phone else None
        preferences['mobile'] = mobile if mobile else None
        
        # Save preferences back to user
        import json
        user.preferences = json.dumps(preferences)
        
        db.session.commit()
        flash('Contact information updated successfully', 'success')
        
    except Exception as e:
        db.session.rollback()
        logger.error(f"Error updating contact info: {str(e)}")
        flash('An error occurred while updating your contact information. Please try again.', 'error')
    
    return redirect(url_for('unitcoordinator.account_settings'))

@unitcoordinator_bp.route("/change-password", methods=["POST"])
@login_required
@role_required([UserRole.UNIT_COORDINATOR, UserRole.ADMIN])
def change_password():
    """Change user's password"""
    user = get_current_user()
    
    try:
        # Get form data
        current_password = request.form.get('current_password', '')
        new_password = request.form.get('new_password', '')
        confirm_password = request.form.get('confirm_password', '')
        
        # Validate required fields
        if not current_password:
            flash('Current password is required', 'error')
            return redirect(url_for('unitcoordinator.account_settings'))
        
        if not new_password:
            flash('New password is required', 'error')
            return redirect(url_for('unitcoordinator.account_settings'))
        
        if not confirm_password:
            flash('Please confirm your new password', 'error')
            return redirect(url_for('unitcoordinator.account_settings'))
        
        # Validate password confirmation
        if new_password != confirm_password:
            flash('New passwords do not match', 'error')
            return redirect(url_for('unitcoordinator.account_settings'))
        
        # Validate current password
        if not user.check_password(current_password):
            flash('Current password is incorrect', 'error')
            return redirect(url_for('unitcoordinator.account_settings'))
        
        # Validate new password strength
        if len(new_password) < 8:
            flash('New password must be at least 8 characters long', 'error')
            return redirect(url_for('unitcoordinator.account_settings'))
        
        # Check for uppercase, lowercase, number, and special character
        has_upper = any(c.isupper() for c in new_password)
        has_lower = any(c.islower() for c in new_password)
        has_digit = any(c.isdigit() for c in new_password)
        has_special = any(c in "!@#$%^&*()_+-=[]{}|;:,.<>?" for c in new_password)
        
        if not (has_upper and has_lower and has_digit and has_special):
            flash('New password must contain uppercase letters, lowercase letters, numbers, and special characters', 'error')
            return redirect(url_for('unitcoordinator.account_settings'))
        
        # Update password
        user.set_password(new_password)
        db.session.commit()
        flash('Password changed successfully', 'success')
        
    except Exception as e:
        db.session.rollback()
        logger.error(f"Error changing password: {str(e)}")
        flash('An error occurred while changing your password. Please try again.', 'error')
    
    return redirect(url_for('unitcoordinator.account_settings'))

@unitcoordinator_bp.route("/notifications")
@login_required
@role_required([UserRole.UNIT_COORDINATOR, UserRole.ADMIN])
def get_notifications():
    """Get notifications for the current user"""
    user = get_current_user()
    
    # Get notifications from database
    notifications = Notification.query.filter_by(user_id=user.id).order_by(Notification.created_at.desc()).all()
    
    # Convert to JSON-serializable format
    notifications_data = []
    for notification in notifications:
        notification_data = {
            'id': notification.id,
            'message': notification.message,
            'is_read': notification.is_read,
            'created_at': notification.created_at.isoformat() if notification.created_at else None,
            'type': 'info',  # Default type, can be extended
            'title': 'Notification'
        }
        notifications_data.append(notification_data)
    
    # Calculate counts
    total_count = len(notifications)
    unread_count = sum(1 for n in notifications if not n.is_read)
    action_required_count = 0  # Can be extended to check for specific notification types
    
    return jsonify({
        'success': True,
        'notifications': notifications_data,
        'counts': {
            'total': total_count,
            'unread': unread_count,
            'action_required': action_required_count
        }
    })

@unitcoordinator_bp.route("/notifications/mark-all-read", methods=["POST"])
@login_required
@role_required([UserRole.UNIT_COORDINATOR, UserRole.ADMIN])
def mark_all_notifications_read():
    """Mark all notifications as read for the current user"""
    user = get_current_user()
    
    try:
        # Mark all notifications as read
        Notification.query.filter_by(user_id=user.id, is_read=False).update({'is_read': True})
        db.session.commit()
        
        return jsonify({'success': True})
    except Exception as e:
        db.session.rollback()
        logger.error(f"Error marking notifications as read: {str(e)}")
        return jsonify({'success': False, 'error': str(e)})

@unitcoordinator_bp.route("/notifications/action", methods=["POST"])
@login_required
@role_required([UserRole.UNIT_COORDINATOR, UserRole.ADMIN])
def handle_notification_action():
    """Handle notification actions (accept, decline, etc.)"""
    user = get_current_user()
    
    try:
        data = request.get_json()
        action = data.get('action')
        notification_id = data.get('notification_id')
        
        # Find the notification
        notification = Notification.query.filter_by(id=notification_id, user_id=user.id).first()
        if not notification:
            return jsonify({'success': False, 'error': 'Notification not found'})
        
        # Handle different actions
        if action == 'mark_read':
            notification.is_read = True
            db.session.commit()
        elif action == 'delete':
            db.session.delete(notification)
            db.session.commit()
        # Add more actions as needed
        
        return jsonify({'success': True})
    except Exception as e:
        db.session.rollback()
        logger.error(f"Error handling notification action: {str(e)}")
        return jsonify({'success': False, 'error': str(e)})

@unitcoordinator_bp.route("/dashboard")
@login_required
@role_required([UserRole.UNIT_COORDINATOR, UserRole.ADMIN])
def dashboard():
    from sqlalchemy import func, or_
    from sqlalchemy.orm import aliased
    from datetime import datetime, timedelta, date

    user = get_current_user()

    # Build list of units this UC owns + session counts (for the single-card header)
    rows = (
        db.session.query(Unit, func.count(Session.id))
        .outerjoin(Module, Module.unit_id == Unit.id)
        .outerjoin(Session, Session.module_id == Module.id)
        .filter(Unit.created_by == user.id)
        .group_by(Unit.id)
        .order_by(Unit.unit_code.asc())
        .all()
    )
    units = []
    for u, cnt in rows:
        setattr(u, "session_count", int(cnt or 0))
        units.append(u)

    # Which unit is selected (via ?unit=) — otherwise first
    selected_id = request.args.get("unit", type=int)
    current_unit = (
        next((u for u in units if u.id == selected_id), None)
        if selected_id
        else (units[0] if units else None)
    )

    # ----- Staffing tiles (safe if no current_unit) -----
    stats = {"total": 0, "fully": 0, "needs_lead": 0, "unstaffed": 0}
    if current_unit:
        session_rows = (
            db.session.query(
                Session.id.label("sid"),
                func.coalesce(Session.max_facilitators, 1).label("maxf"),
                func.count(Assignment.id).label("assigned"),
            )
            .join(Module, Module.id == Session.module_id)
            .outerjoin(Assignment, Assignment.session_id == Session.id)
            .filter(Module.unit_id == current_unit.id)
            .group_by(Session.id, Session.max_facilitators)
            .all()
        )

        # Get sessions that need a lead facilitator specifically
        sessions_with_lead = (
            db.session.query(Session.id)
            .join(Module, Module.id == Session.module_id)
            .join(Assignment, Assignment.session_id == Session.id)
            .filter(Module.unit_id == current_unit.id)
            .filter(Assignment.role == 'lead')
            .distinct()
            .all()
        )
        
        sessions_with_lead_ids = {s.id for s in sessions_with_lead}

        total_sessions = len(session_rows)
        fully_staffed  = sum(1 for r in session_rows if r.assigned >= r.maxf and r.maxf > 0)
        unstaffed      = sum(1 for r in session_rows if r.assigned == 0)
        needs_lead     = sum(1 for r in session_rows if r.assigned > 0 and r.sid not in sessions_with_lead_ids)

        stats = {
            "total": total_sessions,
            "fully": fully_staffed,
            "needs_lead": needs_lead,
            "unstaffed": unstaffed,
        }

           # ----- NEW: Facilitator stats -----
    fac_stats = {
        "total_schedule": 0,
        "schedule_assigned": 0, 
        "schedule_conflicts": 0,
        "total_facilitators": 0
    }

    if current_unit:
        # Total facilitators associated with this unit
        total_facilitators = (
            db.session.query(func.count(UnitFacilitator.user_id.distinct()))
            .filter(UnitFacilitator.unit_id == current_unit.id)
            .scalar() or 0
        )
        fac_stats["total_facilitators"] = total_facilitators

        # Total schedule slots (sessions * max_facilitators)
        total_schedule_slots = (
            db.session.query(func.sum(func.coalesce(Session.max_facilitators, 1)))
            .join(Module, Module.id == Session.module_id)
            .filter(Module.unit_id == current_unit.id)
            .scalar() or 0
        )
        fac_stats["total_schedule"] = total_schedule_slots

        # Assigned schedule slots (total assignments)
        assigned_slots = (
            db.session.query(func.count(Assignment.id))
            .join(Session, Session.id == Assignment.session_id)
            .join(Module, Module.id == Session.module_id)
            .filter(Module.unit_id == current_unit.id)
            .scalar() or 0
        )
        fac_stats["schedule_assigned"] = assigned_slots

        # Schedule conflicts: Check for assignment conflicts
        conflicts_count = 0
        
        # Get all assignments for this unit
        assignments_query = (
            db.session.query(Assignment, Session, User)
            .join(Session, Session.id == Assignment.session_id)
            .join(Module, Module.id == Session.module_id)
            .join(User, User.id == Assignment.facilitator_id)
            .filter(Module.unit_id == current_unit.id)
            .all()
        )
        
        # Check for facilitator double-booking conflicts
        facilitator_sessions = {}
        for assignment, session, facilitator in assignments_query:
            facilitator_id = facilitator.id
            if facilitator_id not in facilitator_sessions:
                facilitator_sessions[facilitator_id] = []
            
            facilitator_sessions[facilitator_id].append({
                'assignment_id': assignment.id,
                'session_id': session.id,
                'start_time': session.start_time,
                'end_time': session.end_time,
                'facilitator_name': f"{facilitator.first_name} {facilitator.last_name}".strip()
            })
        
        # Detect overlapping sessions for each facilitator
        for facilitator_id, sessions in facilitator_sessions.items():
            sessions.sort(key=lambda x: x['start_time'])
            
            for i in range(len(sessions)):
                current_session = sessions[i]
                current_start = current_session['start_time']
                current_end = current_session['end_time']
                
                # Check for overlaps with subsequent sessions
                for j in range(i + 1, len(sessions)):
                    next_session = sessions[j]
                    next_start = next_session['start_time']
                    next_end = next_session['end_time']
                    
                    # Check if sessions overlap
                    if current_end > next_start:
                        conflicts_count += 1
                        
        # Check for unavailability conflicts
        unavailability_conflicts = (
            db.session.query(Assignment, Unavailability, Session, User)
            .join(Session, Session.id == Assignment.session_id)
            .join(Module, Module.id == Session.module_id)
            .join(User, User.id == Assignment.facilitator_id)
            .join(Unavailability, 
                  db.and_(
                      Unavailability.user_id == Assignment.facilitator_id,
                      Unavailability.unit_id == current_unit.id,
                      db.func.date(Session.start_time) == Unavailability.date
                  )
            )
            .filter(
                Module.unit_id == current_unit.id,
                db.or_(
                    Unavailability.is_full_day == True,
                    db.and_(
                        Unavailability.start_time <= db.func.time(Session.start_time),
                        Unavailability.end_time >= db.func.time(Session.end_time)
                    )
                )
            )
            .count()
        )
        
        conflicts_count += unavailability_conflicts
        
        fac_stats["schedule_conflicts"] = conflicts_count

    # ----- Facilitator Setup Progress + Details -----
    fac_progress = {"total": 0, "account": 0, "availability": 0, "skills": 0, "ready": 0}
    facilitators = []

    if current_unit:
        # All facilitator links for this unit
        links = (
            db.session.query(UnitFacilitator, User)
            .join(User, UnitFacilitator.user_id == User.id)
            .filter(UnitFacilitator.unit_id == current_unit.id)
            .order_by(User.last_name.asc().nulls_last(), User.first_name.asc().nulls_last())
            .all()
        )

        fac_progress["total"] = len(links)

        for _, f in links:
            has_profile = bool(
                (getattr(f, "first_name", None) or getattr(f, "last_name", None))
                or getattr(f, "phone_number", None)
                or getattr(f, "staff_number", None)
                or getattr(f, "avatar_url", None)
            )

            has_avail = (
                db.session.query(Unavailability.id)
                .filter(Unavailability.user_id == f.id)
                .limit(1)
                .first()
                is not None
            )

            has_skills = (
                db.session.query(FacilitatorSkill.id)
                .filter(FacilitatorSkill.facilitator_id == f.id)
                .limit(1)
                .first()
                is not None
            )

            is_ready = has_profile and has_avail and has_skills
            fac_progress["account"] += 1 if has_profile else 0
            fac_progress["availability"] += 1 if has_avail else 0
            fac_progress["skills"] += 1 if has_skills else 0
            fac_progress["ready"] += 1 if is_ready else 0

            # Get facilitator skills
            facilitator_skills = (
                db.session.query(FacilitatorSkill, Module)
                .join(Module, FacilitatorSkill.module_id == Module.id)
                .filter(FacilitatorSkill.facilitator_id == f.id)
                .all()
            )
            
            # Format skills for template
            skills_list = []
            for skill, module in facilitator_skills:
                experience_text = skill.experience_description or "No additional details provided"
                experience_full = experience_text
                if len(experience_text) > 200:
                    experience_text = experience_text[:200] + "..."
                
                skills_list.append({
                    "module": module.module_name,
                    "level": skill.skill_level.value,
                    "experience": experience_text,
                    "experience_full": experience_full
                })

            facilitators.append(
                {
                    "id": f.id,
                    "name": getattr(f, "full_name", None) or f.email,
                    "email": f.email,
                    "phone": getattr(f, "phone_number", None),
                    "staff_number": getattr(f, "staff_number", None),
                    "experience_years": None,         # TODO wire real data later
                    "has_profile": has_profile,
                    "has_availability": has_avail,
                    "has_skills": has_skills,
                    "is_ready": is_ready,
                    "skills": skills_list,
                }
            )

    # ----- Swap & Approvals counts -----
    approvals = {"pending": 0, "approved_this_week": 0, "total": 0}
    approvals_count = 0

    if current_unit:
        RA = aliased(Assignment)
        TA = aliased(Assignment)
        RS = aliased(Session)
        TS = aliased(Session)
        RM = aliased(Module)
        TM = aliased(Module)

        base_q = (
            db.session.query(SwapRequest)
            .join(RA, RA.id == SwapRequest.requester_assignment_id)
            .join(RS, RS.id == RA.session_id)
            .join(RM, RM.id == RS.module_id)
            .join(TA, TA.id == SwapRequest.target_assignment_id)
            .join(TS, TS.id == TA.session_id)
            .join(TM, TM.id == TS.module_id)
            .filter(or_(RM.unit_id == current_unit.id, TM.unit_id == current_unit.id))
        )

        approvals["total"] = base_q.count()
        approvals["pending"] = base_q.filter(SwapRequest.status == SwapStatus.PENDING).count()
        approvals_count = approvals["pending"]

        week_ago = datetime.utcnow() - timedelta(days=7)
        approvals["approved_this_week"] = (
            base_q.filter(
                SwapRequest.status == SwapStatus.APPROVED,
                SwapRequest.reviewed_at != None,
                SwapRequest.reviewed_at >= week_ago,
            ).count()
        )
    pending_requests = []
    if current_unit:
        pending_requests = _pending_swaps_for_unit(current_unit.id)

    # ---- Render ----
    return render_template(
        "unitcoordinator_dashboard.html",
        user=user,
        units=units,
        current_unit=current_unit,
        today=date.today(),
        stats=stats,
        fac_progress=fac_progress,
        facilitators=facilitators,
        fac_stats=fac_stats,
        approvals=approvals,
        approvals_count=approvals_count,
        pending_requests=pending_requests,
    )

@unitcoordinator_bp.route("/admin-dashboard")
@login_required
@role_required(UserRole.ADMIN)
def admin_dashboard():
    """Admin view of Unit Coordinator dashboard - shows all units"""
    from sqlalchemy import func, or_
    from sqlalchemy.orm import aliased
    from datetime import datetime, timedelta, date

    user = get_current_user()

    # Build list of ALL units + session counts (admin can see all units)
    rows = (
        db.session.query(Unit, func.count(Session.id))
        .outerjoin(Module, Module.unit_id == Unit.id)
        .outerjoin(Session, Session.module_id == Module.id)
        .group_by(Unit.id)
        .order_by(Unit.unit_code.asc())
        .all()
    )
    units = []
    for u, cnt in rows:
        setattr(u, "session_count", int(cnt or 0))
        units.append(u)

    # Which unit is selected (via ?unit=) — otherwise first
    selected_id = request.args.get("unit", type=int)
    current_unit = (
        next((u for u in units if u.id == selected_id), None)
        if selected_id
        else (units[0] if units else None)
    )

    # ----- Staffing tiles (safe if no current_unit) -----
    stats = {"total": 0, "fully": 0, "needs_lead": 0, "unstaffed": 0}
    if current_unit:
        session_rows = (
            db.session.query(
                Session.id.label("sid"),
                func.coalesce(Session.max_facilitators, 1).label("maxf"),
                func.count(Assignment.id).label("assigned"),
            )
            .join(Module, Module.id == Session.module_id)
            .outerjoin(Assignment, Assignment.session_id == Session.id)
            .filter(Module.unit_id == current_unit.id)
            .group_by(Session.id, Session.max_facilitators)
            .all()
        )

        # Get sessions that need a lead facilitator specifically
        sessions_with_lead = (
            db.session.query(Session.id)
            .join(Module, Module.id == Session.module_id)
            .join(Assignment, Assignment.session_id == Session.id)
            .filter(Module.unit_id == current_unit.id)
            .filter(Assignment.role == 'lead')
            .distinct()
            .all()
        )
        
        sessions_with_lead_ids = {s.id for s in sessions_with_lead}

        total_sessions = len(session_rows)
        fully_staffed  = sum(1 for r in session_rows if r.assigned >= r.maxf and r.maxf > 0)
        unstaffed      = sum(1 for r in session_rows if r.assigned == 0)
        needs_lead     = sum(1 for r in session_rows if r.assigned > 0 and r.sid not in sessions_with_lead_ids)

        stats = {
            "total": total_sessions,
            "fully": fully_staffed,
            "needs_lead": needs_lead,
            "unstaffed": unstaffed,
        }

    # ----- NEW: Facilitator stats -----
    fac_stats = {
        "total_schedule": 0,
        "schedule_assigned": 0, 
        "schedule_conflicts": 0,
        "total_facilitators": 0
    }

    if current_unit:
        # Total facilitators associated with this unit
        total_facilitators = (
            db.session.query(func.count(UnitFacilitator.user_id.distinct()))
            .filter(UnitFacilitator.unit_id == current_unit.id)
            .scalar() or 0
        )
        fac_stats["total_facilitators"] = total_facilitators

        # Total schedule slots (sessions * max_facilitators)
        total_schedule_slots = (
            db.session.query(func.sum(func.coalesce(Session.max_facilitators, 1)))
            .join(Module, Module.id == Session.module_id)
            .filter(Module.unit_id == current_unit.id)
            .scalar() or 0
        )
        fac_stats["total_schedule"] = total_schedule_slots

        # Assigned schedule slots (total assignments)
        assigned_slots = (
            db.session.query(func.count(Assignment.id))
            .join(Session, Session.id == Assignment.session_id)
            .join(Module, Module.id == Session.module_id)
            .filter(Module.unit_id == current_unit.id)
            .scalar() or 0
        )
        fac_stats["schedule_assigned"] = assigned_slots

        # Schedule conflicts: Check for assignment conflicts
        conflicts_count = 0
        
        # Get all assignments for this unit
        assignments_query = (
            db.session.query(Assignment, Session, User)
            .join(Session, Session.id == Assignment.session_id)
            .join(Module, Module.id == Session.module_id)
            .join(User, User.id == Assignment.facilitator_id)
            .filter(Module.unit_id == current_unit.id)
            .all()
        )
        
        # Check for facilitator double-booking conflicts
        facilitator_sessions = {}
        for assignment, session, facilitator in assignments_query:
            facilitator_id = facilitator.id
            if facilitator_id not in facilitator_sessions:
                facilitator_sessions[facilitator_id] = []
            
            facilitator_sessions[facilitator_id].append({
                'assignment_id': assignment.id,
                'session_id': session.id,
                'start_time': session.start_time,
                'end_time': session.end_time,
                'facilitator_name': f"{facilitator.first_name} {facilitator.last_name}".strip()
            })
        
        # Detect overlapping sessions for each facilitator
        for facilitator_id, sessions in facilitator_sessions.items():
            sessions.sort(key=lambda x: x['start_time'])
            
            for i in range(len(sessions)):
                current_session = sessions[i]
                current_start = current_session['start_time']
                current_end = current_session['end_time']
                
                # Check for overlaps with subsequent sessions
                for j in range(i + 1, len(sessions)):
                    next_session = sessions[j]
                    next_start = next_session['start_time']
                    next_end = next_session['end_time']
                    
                    # Check if sessions overlap
                    if current_end > next_start:
                        conflicts_count += 1
                        
        # Check for unavailability conflicts
        unavailability_conflicts = (
            db.session.query(Assignment, Unavailability, Session, User)
            .join(Session, Session.id == Assignment.session_id)
            .join(Module, Module.id == Session.module_id)
            .join(User, User.id == Assignment.facilitator_id)
            .join(Unavailability, 
                  db.and_(
                      Unavailability.user_id == Assignment.facilitator_id,
                      Unavailability.unit_id == current_unit.id,
                      db.func.date(Session.start_time) == Unavailability.date
                  )
            )
            .filter(
                Module.unit_id == current_unit.id,
                db.or_(
                    Unavailability.is_full_day == True,
                    db.and_(
                        Unavailability.start_time <= db.func.time(Session.start_time),
                        Unavailability.end_time >= db.func.time(Session.end_time)
                    )
                )
            )
            .count()
        )
        
        conflicts_count += unavailability_conflicts
        
        fac_stats["schedule_conflicts"] = conflicts_count

    # ----- Facilitator Setup Progress + Details -----
    fac_progress = {"total": 0, "account": 0, "availability": 0, "skills": 0, "ready": 0}
    facilitators = []

    if current_unit:
        # All facilitator links for this unit
        links = (
            db.session.query(UnitFacilitator, User)
            .join(User, UnitFacilitator.user_id == User.id)
            .filter(UnitFacilitator.unit_id == current_unit.id)
            .order_by(User.last_name.asc().nulls_last(), User.first_name.asc().nulls_last())
            .all()
        )

        fac_progress["total"] = len(links)

        for _, f in links:
            has_profile = bool(
                (getattr(f, "first_name", None) or getattr(f, "last_name", None))
                or getattr(f, "phone", None)
                or getattr(f, "staff_number", None)
                or getattr(f, "avatar_url", None)
            )

            has_avail = (
                db.session.query(Unavailability.id)
                .filter(Unavailability.user_id == f.id)
                .limit(1)
                .first()
                is not None
            )

            has_skills = (
                db.session.query(FacilitatorSkill.id)
                .filter(FacilitatorSkill.facilitator_id == f.id)
                .limit(1)
                .first()
                is not None
            )

            is_ready = has_profile and has_avail and has_skills
            fac_progress["account"] += 1 if has_profile else 0
            fac_progress["availability"] += 1 if has_avail else 0
            fac_progress["skills"] += 1 if has_skills else 0
            fac_progress["ready"] += 1 if is_ready else 0

            # Get facilitator skills
            facilitator_skills = (
                db.session.query(FacilitatorSkill, Module)
                .join(Module, FacilitatorSkill.module_id == Module.id)
                .filter(FacilitatorSkill.facilitator_id == f.id)
                .all()
            )
            
            # Format skills for template
            skills_list = []
            for skill, module in facilitator_skills:
                experience_text = skill.experience_description or "No additional details provided"
                experience_full = experience_text
                if len(experience_text) > 200:
                    experience_text = experience_text[:200] + "..."
                
                skills_list.append({
                    "module": module.module_name,
                    "level": skill.skill_level.value,
                    "experience": experience_text,
                    "experience_full": experience_full
                })

            facilitators.append(
                {
                    "id": f.id,
                    "name": getattr(f, "full_name", None) or f.email,
                    "email": f.email,
                    "phone": getattr(f, "phone", None),
                    "staff_number": getattr(f, "staff_number", None),
                    "experience_years": None,         # TODO wire real data later
                    "has_profile": has_profile,
                    "has_availability": has_avail,
                    "has_skills": has_skills,
                    "is_ready": is_ready,
                    "skills": skills_list,
                }
            )

    # ----- Swap & Approvals counts -----
    approvals = {"pending": 0, "approved_this_week": 0, "total": 0}
    approvals_count = 0

    if current_unit:
        RA = aliased(Assignment)
        TA = aliased(Assignment)
        RS = aliased(Session)
        TS = aliased(Session)
        RM = aliased(Module)
        TM = aliased(Module)

        base_q = (
            db.session.query(SwapRequest)
            .join(RA, RA.id == SwapRequest.requester_assignment_id)
            .join(RS, RS.id == RA.session_id)
            .join(RM, RM.id == RS.module_id)
            .join(TA, TA.id == SwapRequest.target_assignment_id)
            .join(TS, TS.id == TA.session_id)
            .join(TM, TM.id == TS.module_id)
            .filter(or_(RM.unit_id == current_unit.id, TM.unit_id == current_unit.id))
        )

        approvals["total"] = base_q.count()
        approvals["pending"] = base_q.filter(SwapRequest.status == SwapStatus.PENDING).count()
        approvals_count = approvals["pending"]

        week_ago = datetime.utcnow() - timedelta(days=7)
        approvals["approved_this_week"] = (
            base_q.filter(
                SwapRequest.status == SwapStatus.APPROVED,
                SwapRequest.reviewed_at != None,
                SwapRequest.reviewed_at >= week_ago,
            ).count()
        )
    pending_requests = []
    if current_unit:
        pending_requests = _pending_swaps_for_unit(current_unit.id)

    # ---- Render ----
    return render_template(
        "unitcoordinator_dashboard.html",
        user=user,
        units=units,
        current_unit=current_unit,
        today=date.today(),
        stats=stats,
        fac_progress=fac_progress,
        facilitators=facilitators,
        fac_stats=fac_stats,
        approvals=approvals,
        approvals_count=approvals_count,
        pending_requests=pending_requests,
        is_admin_view=True,  # Flag to indicate this is admin view
    )

@unitcoordinator_bp.post("/swap_requests/<int:swap_id>/approve")
@login_required
@role_required([UserRole.UNIT_COORDINATOR, UserRole.ADMIN])
def approve_swap(swap_id):
    user = get_current_user()
    sr = SwapRequest.query.get_or_404(swap_id)
    if sr.status != SwapStatus.PENDING:
        flash("Request is no longer pending.", "warning")
        unit_id = request.args.get("unit", type=int)
        if user.role == UserRole.ADMIN:
            return redirect(url_for("unitcoordinator.admin_dashboard", unit=unit_id, _anchor="tab-team"))
        else:
            return redirect(url_for("unitcoordinator.dashboard", unit=unit_id, _anchor="tab-team"))
    sr.status = SwapStatus.APPROVED
    sr.reviewed_at = datetime.utcnow()
    db.session.commit()
    flash("Swap approved.", "success")
    unit_id = request.args.get("unit", type=int)
    if user.role == UserRole.ADMIN:
        return redirect(url_for("unitcoordinator.admin_dashboard", unit=unit_id, _anchor="tab-team"))
    else:
        return redirect(url_for("unitcoordinator.dashboard", unit=unit_id, _anchor="tab-team"))

@unitcoordinator_bp.get("/units/<int:unit_id>/unavailability")
@login_required
@role_required([UserRole.UNIT_COORDINATOR, UserRole.ADMIN])
def unit_unavailability(unit_id):
    """List all unavailability entries for a unit (UC-owned), optional filters: user_id, start, end (YYYY-MM-DD)."""
    user = get_current_user()
    unit = _get_user_unit_or_404(user, unit_id)
    if not unit:
        return jsonify({"ok": False, "error": "Unit not found or access denied"}), 404

    user_id = request.args.get("user_id", type=int)
    start = request.args.get("start")
    end = request.args.get("end")

    q = Unavailability.query.filter(Unavailability.unit_id == unit.id)
    if user_id:
        q = q.filter(Unavailability.user_id == user_id)
    try:
        if start:
            start_d = datetime.strptime(start, "%Y-%m-%d").date()
            q = q.filter(Unavailability.date >= start_d)
        if end:
            end_d = datetime.strptime(end, "%Y-%m-%d").date()
            q = q.filter(Unavailability.date <= end_d)
    except ValueError:
        return jsonify({"ok": False, "error": "Invalid date format; use YYYY-MM-DD"}), 400

    rows = (
        q.order_by(Unavailability.date.asc(), Unavailability.start_time.asc().nulls_first()).all()
    )

    def serialize(u):
        owner = User.query.get(u.user_id)
        return {
            "id": u.id,
            "user_id": u.user_id,
            "user": owner.full_name if owner else None,
            "unit_id": u.unit_id,
            "date": u.date.isoformat(),
            "is_full_day": bool(u.is_full_day),
            "start_time": u.start_time.isoformat() if u.start_time else None,
            "end_time": u.end_time.isoformat() if u.end_time else None,
            "recurring_pattern": u.recurring_pattern.value if u.recurring_pattern else None,
            "recurring_interval": u.recurring_interval,
            "recurring_end_date": u.recurring_end_date.isoformat() if u.recurring_end_date else None,
            "reason": u.reason or "",
        }

    return jsonify({"ok": True, "items": [serialize(r) for r in rows]})



@unitcoordinator_bp.post("/swap_requests/<int:swap_id>/reject")
@login_required
@role_required([UserRole.UNIT_COORDINATOR, UserRole.ADMIN])
def reject_swap(swap_id):
    user = get_current_user()
    sr = SwapRequest.query.get_or_404(swap_id)
    if sr.status != SwapStatus.PENDING:
        flash("Request is no longer pending.", "warning")
        unit_id = request.args.get("unit", type=int)
        if user.role == UserRole.ADMIN:
            return redirect(url_for("unitcoordinator.admin_dashboard", unit=unit_id, _anchor="tab-team"))
        else:
            return redirect(url_for("unitcoordinator.dashboard", unit=unit_id, _anchor="tab-team"))

    sr.status = SwapStatus.REJECTED
    sr.reviewed_at = datetime.utcnow()
    db.session.commit()
    flash("Swap rejected.", "success")
    unit_id = request.args.get("unit", type=int)
    if user.role == UserRole.ADMIN:
        return redirect(url_for("unitcoordinator.admin_dashboard", unit=unit_id, _anchor="tab-team"))
    else:
        return redirect(url_for("unitcoordinator.dashboard", unit=unit_id, _anchor="tab-team"))


@unitcoordinator_bp.route("/create_unit", methods=["POST"])
@login_required
@role_required([UserRole.UNIT_COORDINATOR, UserRole.ADMIN])
def create_unit():
    user = get_current_user()
    """
    Create OR update a Unit.
    - If unit_id is present and belongs to the current UC -> update
    - Else -> create (guarding duplicates per UC: unit_code+year+semester)
    Accepts dates in either YYYY-MM-DD or DD/MM/YYYY.
    """
    user = get_current_user()

    unit_id = (request.form.get("unit_id") or "").strip()
    unit_code = (request.form.get("unit_code") or "").strip()
    unit_name = (request.form.get("unit_name") or "").strip()
    year_raw = (request.form.get("year") or "").strip()
    semester = (request.form.get("semester") or "").strip()
    description = (request.form.get("description") or "").strip()
    start_raw = (request.form.get("start_date") or "").strip()
    end_raw = (request.form.get("end_date") or "").strip()

    # Basic validation (Step 1 core)
    if not (unit_code and unit_name and year_raw and semester):
        flash("Please complete Unit Information.", "error")
        if user.role == UserRole.ADMIN:
            return redirect(url_for("unitcoordinator.admin_dashboard"))
        else:
            return redirect(url_for("unitcoordinator.dashboard"))

    try:
        year = int(year_raw)
    except ValueError:
        flash("Year must be a number.", "error")
        if user.role == UserRole.ADMIN:
            return redirect(url_for("unitcoordinator.admin_dashboard"))
        else:
            return redirect(url_for("unitcoordinator.dashboard"))

    # Dates (Step 2) – optional but validated if present
    start_date = _parse_date_multi(start_raw)
    end_date = _parse_date_multi(end_raw)
    if start_raw and not start_date:
        flash("Invalid Start Date format.", "error")
        if user.role == UserRole.ADMIN:
            return redirect(url_for("unitcoordinator.admin_dashboard"))
        else:
            return redirect(url_for("unitcoordinator.dashboard"))
    if end_raw and not end_date:
        flash("Invalid End Date format.", "error")
        if user.role == UserRole.ADMIN:
            return redirect(url_for("unitcoordinator.admin_dashboard"))
        else:
            return redirect(url_for("unitcoordinator.dashboard"))
    if start_date and end_date and start_date > end_date:
        flash("Start Date must be before End Date.", "error")
        if user.role == UserRole.ADMIN:
            return redirect(url_for("unitcoordinator.admin_dashboard"))
        else:
            return redirect(url_for("unitcoordinator.dashboard"))

    # UPDATE path when unit_id exists
    if unit_id:
        unit = _get_user_unit_or_404(user, unit_id)
        if not unit:
            flash("Unit not found or you do not have access.", "error")
            if user.role == UserRole.ADMIN:
                return redirect(url_for("unitcoordinator.admin_dashboard"))
            else:
                return redirect(url_for("unitcoordinator.dashboard"))

        # If identity (code/year/semester) changes, guard duplicates
        if (unit.unit_code != unit_code or unit.year != year or unit.semester != semester):
            dup = Unit.query.filter_by(
                unit_code=unit_code, year=year, semester=semester, created_by=user.id
            ).first()
            if dup and dup.id != unit.id:
                flash("Another unit with that code/year/semester already exists.", "error")
                if user.role == UserRole.ADMIN:
                    return redirect(url_for("unitcoordinator.admin_dashboard"))
                else:
                    return redirect(url_for("unitcoordinator.dashboard"))

        # Apply updates
        unit.unit_code = unit_code
        unit.unit_name = unit_name
        unit.year = year
        unit.semester = semester
        unit.description = description or None
        unit.start_date = start_date
        unit.end_date = end_date
        db.session.commit()

        flash("Unit updated successfully!", "success")
        if user.role == UserRole.ADMIN:
            return redirect(url_for("unitcoordinator.admin_dashboard"))
        else:
            return redirect(url_for("unitcoordinator.dashboard"))

    # CREATE path (no unit_id)
    # Per-UC uniqueness
    existing = Unit.query.filter_by(
        unit_code=unit_code, year=year, semester=semester, created_by=user.id
    ).first()
    if existing:
        flash("You already created this unit for that semester/year.", "error")
        if user.role == UserRole.ADMIN:
            return redirect(url_for("unitcoordinator.admin_dashboard"))
        else:
            return redirect(url_for("unitcoordinator.dashboard"))

    new_unit = Unit(
        unit_code=unit_code,
        unit_name=unit_name,
        year=year,
        semester=semester,
        description=description or None,
        start_date=start_date,
        end_date=end_date,
        created_by=user.id,
    )
    db.session.add(new_unit)
    db.session.commit()

    # Create default module for new unit
    _get_or_create_default_module(new_unit)

    flash("Unit created successfully!", "success")
    if user.role == UserRole.ADMIN:
        return redirect(url_for("unitcoordinator.admin_dashboard"))
    else:
        return redirect(url_for("unitcoordinator.dashboard"))


@unitcoordinator_bp.route('/facilitators/<int:facilitator_id>/profile')
@login_required
@role_required([UserRole.UNIT_COORDINATOR, UserRole.ADMIN])
def facilitator_profile(facilitator_id):
    """View a specific facilitator's profile"""
    from datetime import date, datetime
    
    current_user = get_current_user()
    
    # Get facilitator user by ID (facilitator_id is actually a User ID)
    facilitator_user = User.query.get_or_404(facilitator_id)
    
    # Verify the user is actually a facilitator
    if facilitator_user.role != UserRole.FACILITATOR:
        return "User is not a facilitator", 404
    
    # Get all units this facilitator is assigned to
    unit_facilitator_records = (
        db.session.query(Unit, UnitFacilitator)
        .join(UnitFacilitator, UnitFacilitator.unit_id == Unit.id)
        .filter(UnitFacilitator.user_id == facilitator_user.id)
        .order_by(Unit.start_date.desc().nulls_last())
        .all()
    )
    
    today = date.today()
    current_units = []
    past_units = []
    
    total_sessions = 0
    total_hours = 0.0
    
    for unit, _ in unit_facilitator_records:
        # Get assignments for this facilitator in this unit
        assignments = (
            db.session.query(Assignment, Session)
            .join(Session, Session.id == Assignment.session_id)
            .join(Module, Module.id == Session.module_id)
            .filter(
                Module.unit_id == unit.id,
                Assignment.facilitator_id == facilitator_user.id
            )
            .all()
        )
        
        # Calculate unit stats
        completed_sessions = sum(1 for _, s in assignments if s.start_time < datetime.now())
        unit_total_hours = sum(
            (s.end_time - s.start_time).total_seconds() / 3600.0
            for _, s in assignments
        )
        
        # Get unique session types
        session_types = list(set(s.session_type for _, s in assignments if s.session_type))
        
        # Calculate average hours per week
        avg_hours_per_week = 0.0
        if unit.start_date and unit.end_date:
            weeks = max(1, (unit.end_date - unit.start_date).days / 7)
            avg_hours_per_week = round(unit_total_hours / weeks, 1) if weeks > 0 else 0.0
        
        unit_data = {
            'code': unit.unit_code,
            'name': unit.unit_name,
            'start_date': unit.start_date,
            'end_date': unit.end_date,
            'semester': unit.semester,
            'year': unit.year,
            'completed_sessions': completed_sessions,
            'total_hours': round(unit_total_hours, 1),
            'avg_hours_per_week': avg_hours_per_week,
            'session_types': session_types
        }
        
        # Determine if unit is current or past
        is_current = False
        if unit.end_date:
            is_current = today <= unit.end_date
        elif unit.start_date:
            is_current = unit.start_date <= today
        else:
            is_current = len(assignments) > 0
        
        if is_current:
            current_units.append(unit_data)
        else:
            past_units.append(unit_data)
        
        total_sessions += len(assignments)
        total_hours += unit_total_hours
    
    # Calculate years of experience (based on earliest unit start date)
    years_experience = 0
    if unit_facilitator_records:
        earliest_start = min(
            (u.start_date for u, _ in unit_facilitator_records if u.start_date),
            default=None
        )
        if earliest_start:
            years_experience = (today - earliest_start).days / 365.25
            years_experience = round(years_experience, 1)
    
    # Build facilitator_info object for template
    facilitator_info = {
        'current_units': current_units,
        'past_units': past_units,
        'career_summary': {
            'total_units': len(unit_facilitator_records),
            'sessions_facilitated': total_sessions,
            'total_hours': round(total_hours, 1),
            'years_experience': years_experience
        }
    }
    
    return render_template('facilitator_profile.html', 
                         user=facilitator_user,
                         facilitator_info=facilitator_info,
                         current_user=current_user)

@unitcoordinator_bp.route('/facilitators/<int:facilitator_id>/edit', methods=['GET', 'POST'])
@login_required
@role_required([UserRole.UNIT_COORDINATOR, UserRole.ADMIN])
def edit_facilitator_profile(facilitator_id):
    """Edit a facilitator's profile"""
    current_user = get_current_user()
    
    # Get facilitator user by ID (facilitator_id is actually a User ID)
    facilitator_user = User.query.get_or_404(facilitator_id)
    
    # Verify the user is actually a facilitator
    if facilitator_user.role != UserRole.FACILITATOR:
        flash('User is not a facilitator', 'error')
        return redirect(url_for('unitcoordinator.dashboard'))
    
    if request.method == 'POST':
        try:
            # Update user data
            facilitator_user.first_name = request.form.get('first_name', '').strip()
            facilitator_user.last_name = request.form.get('last_name', '').strip()
            facilitator_user.phone_number = request.form.get('phone', '').strip()
            facilitator_user.staff_number = request.form.get('staff_number', '').strip()
            
            db.session.commit()
            flash('Facilitator profile updated successfully!', 'success')
            return redirect(url_for('unitcoordinator.facilitator_profile', facilitator_id=facilitator_id))
            
        except Exception as e:
            db.session.rollback()
            flash(f'Error updating profile: {str(e)}', 'error')
    
    return render_template('edit_facilitator_profile.html', 
                         facilitator_user=facilitator_user)



@unitcoordinator_bp.post("/create_or_get_draft")
@login_required
@role_required([UserRole.UNIT_COORDINATOR, UserRole.ADMIN])
def create_or_get_draft():
    user = get_current_user()
    
    # CHECK FOR CANCEL ACTION FIRST
    action = request.form.get('action', '').strip()
    if action == 'cancel_draft':
        unit_id = request.form.get('unit_id', '').strip()
        if unit_id:
            try:
                unit_id = int(unit_id)
                unit = Unit.query.get(unit_id)
                if unit and (unit.created_by == user.id or user.role == UserRole.ADMIN):
                    # Delete all sessions for this unit
                    sessions = db.session.query(Session).join(Module).filter(Module.unit_id == unit.id).all()
                    for session in sessions:
                        db.session.delete(session)
                    
                    # Delete all modules for this unit
                    modules = Module.query.filter_by(unit_id=unit.id).all()
                    for module in modules:
                        db.session.delete(module)
                    
                    # Delete unit facilitator links
                    UnitFacilitator.query.filter_by(unit_id=unit.id).delete()
                    
                    # Delete unit venue links
                    UnitVenue.query.filter_by(unit_id=unit.id).delete()
                    
                    # Delete the unit itself
                    db.session.delete(unit)
                    db.session.commit()
                    
                    logger.info(f"Cancelled and deleted draft unit {unit_id} for user {user.id}")
                    return jsonify({"ok": True, "message": "Draft cancelled successfully"})
                else:
                    return jsonify({"ok": False, "error": "Unit not found or unauthorized"}), 404
            except ValueError:
                return jsonify({"ok": False, "error": "Invalid unit ID"}), 400
            except Exception as e:
                db.session.rollback()
                logger.error(f"Error cancelling draft: {e}")
                return jsonify({"ok": False, "error": "Failed to cancel draft"}), 500
        
        return jsonify({"ok": True, "message": "No unit to cancel"})

    # EXISTING CREATE/GET LOGIC
    unit_code = (request.form.get("unit_code") or "").strip()
    unit_name = (request.form.get("unit_name") or "").strip()
    year_raw = (request.form.get("year") or "").strip()
    semester = (request.form.get("semester") or "").strip()
    start_date = (request.form.get("start_date") or "").strip()
    end_date = (request.form.get("end_date") or "").strip()

    if not (unit_code and unit_name and year_raw and semester):
        return jsonify({"ok": False, "error": "Missing required fields"}), 400

    try:
        year = int(year_raw)
    except ValueError:
        return jsonify({"ok": False, "error": "Year must be an integer"}), 400

    parsed_start = _parse_date_multi(start_date)
    parsed_end = _parse_date_multi(end_date)
    if parsed_start and parsed_end and parsed_start > parsed_end:
        return jsonify({"ok": False, "error": "Start date must be before end date"}), 400

    unit = Unit.query.filter_by(
        unit_code=unit_code, year=year, semester=semester, created_by=user.id
    ).first()
    if not unit:
        unit = Unit(
            unit_code=unit_code,
            unit_name=unit_name,
            year=year,
            semester=semester,
            start_date=parsed_start,
            end_date=parsed_end,
            created_by=user.id,
        )
        db.session.add(unit)
        db.session.commit()
        # Create default module for new unit
        _get_or_create_default_module(unit)

    return jsonify({"ok": True, "unit_id": unit.id})


@unitcoordinator_bp.get("/csv-template")
@login_required
@role_required([UserRole.UNIT_COORDINATOR, UserRole.ADMIN])
def download_setup_csv_template():
    """
    Returns a CSV with one column:
      - facilitator_email
    """
    sio = StringIO()
    writer = csv.DictWriter(sio, fieldnames=CSV_HEADERS, extrasaction="ignore")
    writer.writeheader()

    mem = BytesIO(sio.getvalue().encode("utf-8"))
    mem.seek(0)
    return send_file(
        mem,
        mimetype="text/csv",
        as_attachment=True,
        download_name="facilitators_template.csv",
    )


# --------------------------------------------------------------------------
# Upload Facilitators CSV
# --------------------------------------------------------------------------
@unitcoordinator_bp.post("/upload-setup-csv")
@login_required
@role_required([UserRole.UNIT_COORDINATOR, UserRole.ADMIN])
def upload_setup_csv():
    """
    Accepts a 1-column CSV:
      - facilitator_email

    For each row:
      - If facilitator_email is present: ensure a User(role=FACILITATOR) exists; link to the Unit
    Returns counts + errors.
    """
    user = get_current_user()

    unit_id = request.form.get("unit_id")
    if not unit_id:
        return jsonify({"ok": False, "error": "Missing unit_id"}), 400

    unit = _get_user_unit_or_404(user, unit_id)
    if not unit:
        return jsonify({"ok": False, "error": "Unit not found"}), 404

    file = request.files.get("setup_csv")
    if not file:
        return jsonify({"ok": False, "error": "No file uploaded"}), 400

    try:
        text = file.read().decode("utf-8", errors="replace")
        reader = csv.DictReader(StringIO(text))
    except Exception as e:
        return jsonify({"ok": False, "error": f"Failed to read CSV: {e}"}), 400

    # Validate headers
    fns = [fn.strip().lower() for fn in (reader.fieldnames or [])]
    required = {"facilitator_email"}
    if not required.issubset(set(fns)):
        return jsonify({
            "ok": False,
            "error": "CSV must include header: facilitator_email"
        }), 400

    # Process CSV rows
    facilitators_data = []
    errors = []

    for idx, row in enumerate(reader, start=2):  # start=2 because header is row 1
        email = (row.get("facilitator_email") or "").strip().lower()
        if not email:
            continue
        if not _valid_email(email):
            errors.append(f"Row {idx}: invalid facilitator_email '{email}'")
            continue
        
        # Check if facilitator user exists
        user_obj = User.query.filter_by(email=email).first()
        
        facilitators_data.append({
            "email": email,
            "exists": user_obj is not None,
            "name": user_obj.full_name if user_obj else "",
            "row": idx
        })

    # Return review data
    return jsonify({
        "ok": True,
        "facilitators": facilitators_data,
        "errors": errors[:20],  # show up to 20 issues
        "unit_id": unit_id
    }), 200


@unitcoordinator_bp.post("/confirm-facilitators")
def confirm_facilitators():
    """
    Confirm and create facilitator accounts from review step
    """
    user = get_current_user()
    
    unit_id = request.form.get("unit_id")
    if not unit_id:
        return jsonify({"ok": False, "error": "Missing unit_id"}), 400

    unit = _get_user_unit_or_404(user, unit_id)
    if not unit:
        return jsonify({"ok": False, "error": "Unit not found"}), 404

    # Get facilitator emails from form
    facilitator_emails = request.form.getlist("facilitator_emails")
    
    created_users = 0
    linked_facilitators = 0
    errors = []
    
    # Default password for new accounts
    default_password = "fac123"  # Simple default password for lab facilitators
    
    for email in facilitator_emails:
        email = email.strip().lower()
        if not email or not _valid_email(email):
            continue
            
        # Ensure facilitator user exists
        user_obj = User.query.filter_by(email=email).first()
        if not user_obj:
            user_obj = User(email=email, role=UserRole.FACILITATOR)
            user_obj.set_password(default_password)
            db.session.add(user_obj)
            db.session.flush()  # <-- ensure user_obj.id is available
            created_users += 1
        elif user_obj.role != UserRole.FACILITATOR:
            # If user exists but is not a facilitator, update their role
            user_obj.role = UserRole.FACILITATOR
            # Note: We don't change their password as they might already be using the system

        # Ensure link to unit exists
        link = UnitFacilitator.query.filter_by(unit_id=unit.id, user_id=user_obj.id).first()
        if not link:
            link = UnitFacilitator(unit_id=unit.id, user_id=user_obj.id)
            db.session.add(link)
            linked_facilitators += 1
    
    try:
        db.session.commit()
        return jsonify({
            "ok": True,
            "created_users": created_users,
            "linked_facilitators": linked_facilitators,
            "errors": errors[:20],  # show up to 20 issues
        }), 200
    except Exception as e:
        db.session.rollback()
        return jsonify({"ok": False, "error": f"Failed to create facilitators: {e}"}), 500


@unitcoordinator_bp.delete("/units/<int:unit_id>/facilitators")
@login_required
@role_required([UserRole.UNIT_COORDINATOR, UserRole.ADMIN])
def remove_unit_facilitators(unit_id: int):
    """
    Remove all facilitator links for a unit.
    This effectively "removes" the CSV data by unlinking all facilitators from the unit.
    """
    user = get_current_user()
    unit = _get_user_unit_or_404(user, unit_id)
    if not unit:
        return jsonify({"ok": False, "error": "Unit not found"}), 404

    try:
        # Count facilitators before removal
        facilitator_count = UnitFacilitator.query.filter_by(unit_id=unit.id).count()
        
        # Remove all facilitator links for this unit
        UnitFacilitator.query.filter_by(unit_id=unit.id).delete()
        
        db.session.commit()
        
        return jsonify({
            "ok": True,
            "removed_facilitators": facilitator_count,
            "message": f"Removed {facilitator_count} facilitator(s) from unit"
        }), 200
        
    except Exception as e:
        db.session.rollback()
        return jsonify({"ok": False, "error": f"Failed to remove facilitators: {str(e)}"}), 500


@unitcoordinator_bp.delete("/units/<int:unit_id>/facilitators/<email>")
@login_required
@role_required([UserRole.UNIT_COORDINATOR, UserRole.ADMIN])
def remove_individual_facilitator(unit_id: int, email: str):
    """
    Remove a specific facilitator from a unit by email.
    """
    user = get_current_user()
    unit = _get_user_unit_or_404(user, unit_id)
    if not unit:
        return jsonify({"ok": False, "error": "Unit not found"}), 404

    try:
        # Find the user by email
        facilitator_user = User.query.filter_by(email=email, role=UserRole.FACILITATOR).first()
        if not facilitator_user:
            return jsonify({"ok": False, "error": "Facilitator not found"}), 404

        # Find and remove the specific facilitator link
        link = UnitFacilitator.query.filter_by(unit_id=unit.id, user_id=facilitator_user.id).first()
        if not link:
            return jsonify({"ok": False, "error": "Facilitator not linked to this unit"}), 404

        db.session.delete(link)
        db.session.commit()
        
        return jsonify({
            "ok": True,
            "message": f"Removed {email} from unit",
            "removed_email": email
        }), 200
        
    except Exception as e:
        db.session.rollback()
        return jsonify({"ok": False, "error": f"Failed to remove facilitator: {str(e)}"}), 500

# ---------- Step 3B: Calendar / Sessions ----------
@unitcoordinator_bp.get("/units/<int:unit_id>/calendar")
@login_required
@role_required([UserRole.UNIT_COORDINATOR, UserRole.ADMIN])
def calendar_week(unit_id: int):
    """Return sessions that intersect the visible week."""
    user = get_current_user()
    unit = _get_user_unit_or_404(user, unit_id)
    if not unit:
        return jsonify({"ok": False, "error": "Unit not found or unauthorized"}), 404

    week_start_raw = (request.args.get("week_start") or "").strip()  # YYYY-MM-DD
    try:
        week_start = datetime.strptime(week_start_raw, "%Y-%m-%d").date()
    except Exception:
        return jsonify({"ok": False, "error": "Invalid week_start format (use YYYY-MM-DD)"}), 400

    week_end = week_start + timedelta(days=7)  # exclusive
    sessions = (
        Session.query.join(Module)
        .filter(
            Module.unit_id == unit.id,
            Session.start_time < datetime.combine(week_end, datetime.min.time()),
            Session.end_time >= datetime.combine(week_start, datetime.min.time()),
        )
        .order_by(Session.start_time.asc())
        .all()
    )

    # Build name->id map for this unit's venues
    unit_venues = (
        db.session.query(Venue.id, Venue.name)
        .join(UnitVenue, UnitVenue.venue_id == Venue.id)
        .filter(UnitVenue.unit_id == unit.id)
        .all()
    )
    venues_by_name = { (name or "").strip().lower(): vid for vid, name in unit_venues }

    return jsonify({
        "ok": True,
        "unit_range": {
            "start": unit.start_date.isoformat() if unit.start_date else None,
            "end": unit.end_date.isoformat() if unit.end_date else None,
        },
        "sessions": [_serialize_session(s, venues_by_name) for s in sessions],
    })
    
@unitcoordinator_bp.post("/units/<int:unit_id>/sessions")
@login_required
@role_required([UserRole.UNIT_COORDINATOR, UserRole.ADMIN])
def create_session(unit_id: int):
    """Create a session or a weekly series (based on 'recurrence')."""
    user = get_current_user()
    unit = _get_user_unit_or_404(user, unit_id)
    if not unit:
        return jsonify({"ok": False, "error": "Unit not found or unauthorized"}), 404

    data = request.get_json(force=True, silent=True)
    if not data:
        return jsonify({"ok": False, "error": "Invalid or missing JSON data"}), 400

    # name coming from inspector / calendar
    name_in = (data.get("session_name") or data.get("module_name") or data.get("title") or "").strip()

    start_raw = (data.get("start") or "").strip()
    end_raw = (data.get("end") or "").strip()
    venue_name_in = (data.get("venue") or "").strip()
    venue_id_in = data.get("venue_id")

    # Optional recurrence
    rec = _parse_recurrence(data.get("recurrence"))
    
    # Staffing requirements
    lead_staff_required = data.get("lead_staff_required", 1)
    support_staff_required = data.get("support_staff_required", 0)

    # Validate datetime inputs
    start_dt = _parse_dt(start_raw)
    end_dt = _parse_dt(end_raw)
    if not start_dt or not end_dt:
        return jsonify({"ok": False, "error": "Invalid datetime format (use YYYY-MM-DDTHH:MM)"}), 400
    if end_dt <= start_dt:
        return jsonify({"ok": False, "error": "End time must be after start time"}), 400

    # Range guard for the first
    if not _within_unit_range(unit, start_dt) or not _within_unit_range(unit, end_dt):
        return jsonify({"ok": False, "error": "Session outside unit date range"}), 400

    # Determine/validate venue; we store the venue NAME in `location`
    chosen_name = None
    if venue_id_in:
        link = (
            db.session.query(UnitVenue)
            .join(Venue, Venue.id == UnitVenue.venue_id)
            .filter(UnitVenue.unit_id == unit.id, UnitVenue.venue_id == venue_id_in)
            .first()
        )
        if not link:
            return jsonify({"ok": False, "error": "Invalid venue_id for this unit"}), 400
        chosen_name = Venue.query.get(venue_id_in).name
    elif venue_name_in:
        venue_rec = db.session.query(Venue).filter(func.lower(Venue.name) == venue_name_in.lower()).first()
        if not venue_rec:
            return jsonify({"ok": False, "error": f"Venue '{venue_name_in}' not found"}), 404
        unit_venue = UnitVenue.query.filter_by(unit_id=unit.id, venue_id=venue_rec.id).first()
        if not unit_venue:
            return jsonify({"ok": False, "error": f"Venue '{venue_name_in}' not linked to this unit"}), 400
        chosen_name = venue_rec.name  # normalize

    # Pick/create module by name (falls back to 'General' if empty)
    mod = _get_or_create_module_by_name(unit, name_in)

    created_ids = []
    try:
        if rec.get("occurs") == "weekly":
            # Fan out occurrences
            for s_dt, e_dt in _iter_weekly_occurrences(unit, start_dt, end_dt, rec):
                # Skip exact duplicates (same module + start_time)
                exists = (
                    Session.query
                    .join(Module)
                    .filter(
                        Module.unit_id == unit.id,
                        Session.start_time == s_dt,
                        Session.end_time == e_dt,
                        Session.module_id == mod.id,
                    )
                    .first()
                )
                if exists:
                    continue

                sess = Session(
                    module_id=mod.id,
                    session_type="general",
                    start_time=s_dt,
                    end_time=e_dt,
                    day_of_week=s_dt.weekday(),
                    location=chosen_name,
                    required_skills=None,
                    max_facilitators=1,
                    lead_staff_required=lead_staff_required,
                    support_staff_required=support_staff_required,
                )
                db.session.add(sess)
                db.session.flush()
                created_ids.append(sess.id)
        else:
            # Single
            session = Session(
                module_id=mod.id,
                session_type="general",
                start_time=start_dt,
                end_time=end_dt,
                day_of_week=start_dt.weekday(),
                location=chosen_name,
                required_skills=None,
                max_facilitators=1,
                lead_staff_required=lead_staff_required,
                support_staff_required=support_staff_required,
            )
            db.session.add(session)
            db.session.flush()
            created_ids.append(session.id)

        db.session.commit()
    except Exception as e:
        db.session.rollback()
        return jsonify({"ok": False, "error": f"Database error: {str(e)}"}), 500

    # Build mapping for serializer (venue_id resolution)
    venues_by_name = {}
    if chosen_name:
        v_id = db.session.query(Venue.id).filter(func.lower(Venue.name) == chosen_name.lower()).scalar()
        if v_id:
            venues_by_name[chosen_name.lower()] = v_id

    # Serialize the first + include all IDs
    first = Session.query.get(created_ids[0])
    return jsonify({
        "ok": True,
        "session_id": created_ids[0],
        "created_session_ids": created_ids,
        "session": _serialize_session(first, venues_by_name),
    }), 201



@unitcoordinator_bp.post("/units/<int:unit_id>/auto_assign")
@login_required
@role_required([UserRole.UNIT_COORDINATOR, UserRole.ADMIN])
def auto_assign_facilitators(unit_id: int):
    """
    Auto-assign facilitators to sessions using the optimization algorithm
    """
    user = get_current_user()
    unit = _get_user_unit_or_404(user, unit_id)
    if not unit:
        return jsonify({"ok": False, "error": "Unit not found or unauthorized"}), 404
    
    try:
        # Import the optimization engine
        from optimization_engine import (
            generate_optimal_assignments, 
            calculate_metrics, 
            format_session_time, 
            prepare_facilitator_data,
            generate_schedule_report_csv
        )
        from flask import session as flask_session
        
        # Get facilitators assigned to this unit
        facilitators_from_db = (
            db.session.query(User)
            .join(UnitFacilitator, User.id == UnitFacilitator.user_id)
            .filter(UnitFacilitator.unit_id == unit_id)
            .filter(User.role == UserRole.FACILITATOR)
            .all()
        )
        
        if not facilitators_from_db:
            return jsonify({
                "ok": False, 
                "error": "No facilitators assigned to this unit"
            }), 400
        
        # Prepare facilitator data for optimization
        facilitators = prepare_facilitator_data(facilitators_from_db)
        
        # Generate assignments using the optimization algorithm
        assignments, conflicts = generate_optimal_assignments(facilitators)
        
        if not assignments:
            return jsonify({
                "ok": False,
                "error": "No assignments could be generated. Check facilitator availability and skills.",
                "conflicts": conflicts
            }), 400
        
        # Create actual Assignment records in the database
        created_assignments = []
        for assignment in assignments:
            # Check if assignment already exists
            existing = Assignment.query.filter_by(
                session_id=assignment['session']['id'],
                facilitator_id=assignment['facilitator']['id']
            ).first()
            
            if not existing:
                new_assignment = Assignment(
                    session_id=assignment['session']['id'],
                    facilitator_id=assignment['facilitator']['id'],
<<<<<<< HEAD
                    is_confirmed=True  # Auto-confirm assignments
=======
                    is_confirmed=False,  # Require confirmation
                    role=assignment.get('role', 'lead')  # Track lead vs support role
>>>>>>> dda2ee39
                )
                db.session.add(new_assignment)
                created_assignments.append({
                    'facilitator_name': assignment['facilitator']['name'],
                    'session_name': assignment['session']['module_name'],
                    'time': format_session_time(assignment['session']),
                    'score': round(assignment['score'], 2),
                    'role': assignment.get('role', 'lead')
                })
        
        db.session.commit()
        
        # Calculate metrics
        metrics = calculate_metrics(assignments)
        
        # Generate CSV report and cache it in the session
        unit_display_name = f"{unit.unit_code} - {unit.unit_name}" if unit else "Unit"
        csv_report = generate_schedule_report_csv(
            assignments, 
            unit_display_name,
            total_facilitators_in_pool=len(facilitators_from_db),
            unit_id=unit_id,
            all_facilitators=facilitators_from_db
        )
        
        # Store CSV in session (or you could store in a temporary file)
        flask_session[f'schedule_report_{unit_id}'] = csv_report
        flask_session[f'schedule_report_timestamp_{unit_id}'] = datetime.now().isoformat()
        
        return jsonify({
            "ok": True,
            "message": f"Successfully created {len(created_assignments)} assignments",
            "assignments": created_assignments,
            "conflicts": conflicts,
            "metrics": metrics,
            "csv_available": True,
            "csv_download_url": f"/unitcoordinator/units/{unit_id}/download_schedule_report"
        })
        
    except Exception as e:
        db.session.rollback()
        logger.error(f"Auto-assign error: {str(e)}")
        return jsonify({
            "ok": False, 
            "error": f"Auto-assignment failed: {str(e)}"
        }), 500


@unitcoordinator_bp.get("/units/<int:unit_id>/download_schedule_report")
@login_required
@role_required([UserRole.UNIT_COORDINATOR, UserRole.ADMIN])
def download_schedule_report(unit_id: int):
    """
    Download the CSV report from the last auto-assignment run
    """
    from flask import session as flask_session, Response
    from datetime import datetime
    
    user = get_current_user()
    unit = _get_user_unit_or_404(user, unit_id)
    if not unit:
        return jsonify({"ok": False, "error": "Unit not found or unauthorized"}), 404
    
    # Check if report exists in session
    report_key = f'schedule_report_{unit_id}'
    if report_key not in flask_session:
        return jsonify({
            "ok": False, 
            "error": "No report available. Please run auto-assignment first."
        }), 404
    
    csv_content = flask_session[report_key]
    timestamp = flask_session.get(f'schedule_report_timestamp_{unit_id}', datetime.now().isoformat())
    
    # Generate filename with timestamp
    timestamp_str = datetime.fromisoformat(timestamp).strftime('%Y%m%d_%H%M%S')
    filename = f"schedule_report_{unit.unit_code}_{timestamp_str}.csv"
    
    # Return as downloadable file
    return Response(
        csv_content,
        mimetype='text/csv',
        headers={
            'Content-Disposition': f'attachment; filename="{filename}"'
        }
    )


@unitcoordinator_bp.post("/units/<int:unit_id>/upload_sessions_csv")
@login_required
@role_required([UserRole.UNIT_COORDINATOR, UserRole.ADMIN])
def upload_sessions_csv(unit_id: int):
    """
    Accept CSV with headers: Venue, Activity, Session, Date, Time
      - Activity: workshop|tutorial|lab|other (case-insensitive; others→'other')
      - Date: DD/MM/YYYY or YYYY-MM-DD
      - Time: 'HH:MM-HH:MM' (accepts '.' as separator and en-dash)
    Creates sessions inside the unit's date range. Dedupes within-file and against existing.
    """
    user = get_current_user()
    unit = _get_user_unit_or_404(user, unit_id)
    if not unit:
        return jsonify({"ok": False, "error": "Unit not found or unauthorized"}), 404

    file = request.files.get("sessions_csv")
    if not file:
        return jsonify({"ok": False, "error": "No file uploaded"}), 400

    try:
        text = file.read().decode("utf-8", errors="replace")
        reader = csv.DictReader(StringIO(text))
    except Exception as e:
        return jsonify({"ok": False, "error": f"Failed to read CSV: {e}"}), 400

    # Header check
    fns = [fn.strip().lower() for fn in (reader.fieldnames or [])]
    needed = {"venue", "activity", "session", "date", "time"}
    if not needed.issubset(set(fns)):
        return jsonify({"ok": False, "error": "CSV must include headers: Venue, Activity, Session, Date, Time"}), 400

    created = 0
    skipped = 0
    errors = []
    seen = set()   # within-file dedupe key
    created_ids = []

    # Preload/collect existing venues for fast lookup
    name_to_venue = {v.name.strip().lower(): v for v in Venue.query.all()}

    # Helper to get or create venue + link to unit
    def ensure_unit_venue(venue_name: str) -> Venue:
        vkey = (venue_name or "").strip().lower()
        if not vkey:
            return None
        venue = name_to_venue.get(vkey)
        if not venue:
            venue = Venue(name=venue_name.strip())
            db.session.add(venue)
            db.session.flush()
            name_to_venue[vkey] = venue
        # ensure UnitVenue link
        if not UnitVenue.query.filter_by(unit_id=unit.id, venue_id=venue.id).first():
            db.session.add(UnitVenue(unit_id=unit.id, venue_id=venue.id))
        return venue

    # Process rows
    MAX_ROWS = 2000
    for idx, row in enumerate(reader, start=2):
        if idx - 1 > MAX_ROWS:
            errors.append(f"Row {idx}: skipped due to row limit ({MAX_ROWS}).")
            skipped += 1
            continue

        venue_in   = (row.get("venue") or "").strip()
        activity_in= _coerce_activity_type(row.get("activity"))
        session_in = (row.get("session") or "").strip()
        date_in    = (row.get("date") or "").strip()
        time_in    = (row.get("time") or "").strip()

        if not (venue_in and activity_in and session_in and date_in and time_in):
            skipped += 1
            errors.append(f"Row {idx}: missing required fields.")
            continue

        d = _parse_date_multi(date_in)
        tr = _parse_time_range(time_in)
        if not d:
            skipped += 1
            errors.append(f"Row {idx}: invalid date '{date_in}'.")
            continue
        if not tr:
            skipped += 1
            errors.append(f"Row {idx}: invalid time range '{time_in}'.")
            continue

        h1, m1, h2, m2 = tr
        start_dt = datetime(d.year, d.month, d.day, h1, m1)
        end_dt   = datetime(d.year, d.month, d.day, h2, m2)
        if end_dt <= start_dt:
            skipped += 1
            errors.append(f"Row {idx}: end time must be after start time.")
            continue

        # Range guard
        if not _within_unit_range(unit, start_dt) or not _within_unit_range(unit, end_dt):
            skipped += 1
            errors.append(f"Row {idx}: outside unit date range.")
            continue

        # File-level dedupe
        dedupe_key = (venue_in.strip().lower(), activity_in, session_in.strip().lower(), start_dt, end_dt)
        if dedupe_key in seen:
            skipped += 1
            continue
        seen.add(dedupe_key)

        # Ensure venue + link to unit
        venue_obj = ensure_unit_venue(venue_in)

        # Module: name = Session (title), type = Activity
        mod = _get_or_create_module_by_name(unit, session_in)
        mod.module_type = activity_in  # set/update to activity type

        # DB-level dedupe: same module + start + end
        exists = (
            Session.query
            .filter(
                Session.module_id == mod.id,
                Session.start_time == start_dt,
                Session.end_time == end_dt,
            )
            .first()
        )
        if exists:
            skipped += 1
            continue

        try:
            s = Session(
                module_id=mod.id,
                session_type="general",
                start_time=start_dt,
                end_time=end_dt,
                day_of_week=start_dt.weekday(),
                location=venue_obj.name if venue_obj else None,
                required_skills=None,
                max_facilitators=1,
            )
            db.session.add(s)
            db.session.flush()
            created_ids.append(s.id)
            created += 1
        except Exception as e:
            db.session.rollback()
            errors.append(f"Row {idx}: database error: {e}")
            continue

    try:
        db.session.commit()
    except Exception as e:
        db.session.rollback()
        return jsonify({"ok": False, "error": f"Commit failed: {e}"}), 500

    return jsonify({
        "ok": True,
        "created": created,
        "skipped": skipped,
        "errors": errors[:30],
        "created_session_ids": created_ids,
    })



@unitcoordinator_bp.put("/sessions/<int:session_id>")
@login_required
@role_required([UserRole.UNIT_COORDINATOR, UserRole.ADMIN])
def update_session(session_id: int):
    """Move/resize, update venue, or rename session; optional weekly fan-out when apply_to='series'."""
    user = get_current_user()
    session = Session.query.get(session_id)
    if not session or session.module.unit.created_by != user.id:
        return jsonify({"ok": False, "error": "Session not found or unauthorized"}), 404

    unit = session.module.unit
    data = request.get_json(force=True, silent=True)
    if not data:
        return jsonify({"ok": False, "error": "Invalid or missing JSON data"}), 400

    # --- Rename session by switching its module ---
    name_in = (data.get("session_name") or data.get("module_name") or data.get("title") or "").strip()
    if name_in:
        new_mod = _get_or_create_module_by_name(unit, name_in)
        session.module_id = new_mod.id
    else:
        new_mod = session.module  # use current for fan-out below

    # --- Validate and update start/end times ---
    if "start" in data:
        start_time = _parse_dt(str(data["start"]))
        if not start_time:
            return jsonify({"ok": False, "error": "Invalid start time format (use YYYY-MM-DDTHH:MM)"}), 400
        session.start_time = start_time
        session.day_of_week = start_time.weekday()

    if "end" in data:
        end_time = _parse_dt(str(data["end"]))
        if not end_time:
            return jsonify({"ok": False, "error": "Invalid end time format (use YYYY-MM-DDTHH:MM)"}), 400
        session.end_time = end_time

    # --- Update staffing requirements ---
    if "lead_staff_required" in data:
        session.lead_staff_required = data.get("lead_staff_required", 1)
    if "support_staff_required" in data:
        session.support_staff_required = data.get("support_staff_required", 0)

    # --- Validate and update venue ---
    venue_set = False
    if "venue_id" in data:
        venue_id = data["venue_id"]
        if venue_id:
            link = (
                db.session.query(UnitVenue)
                .join(Venue, Venue.id == UnitVenue.venue_id)
                .filter(UnitVenue.unit_id == unit.id, UnitVenue.venue_id == venue_id)
                .first()
            )
            if not link:
                return jsonify({"ok": False, "error": "Invalid venue_id for this unit"}), 400
            session.location = Venue.query.get(venue_id).name
        else:
            session.location = None
        venue_set = True

    if not venue_set and "venue" in data:
        venue_name = (data["venue"] or "").strip()
        if venue_name:
            venue = db.session.query(Venue).filter(func.lower(Venue.name) == venue_name.lower()).first()
            if not venue:
                return jsonify({"ok": False, "error": f"Venue '{venue_name}' not found"}), 404
            unit_venue = UnitVenue.query.filter_by(unit_id=unit.id, venue_id=venue.id).first()
            if not unit_venue:
                return jsonify({"ok": False, "error": f"Venue '{venue_name}' not linked to this unit"}), 400
            session.location = venue.name
        else:
            session.location = None

    # --- Range and sanity checks ---
    if unit.start_date and session.start_time.date() < unit.start_date:
        return jsonify({"ok": False, "error": "Session start date is before unit start date"}), 400
    if unit.end_date and session.end_time.date() > unit.end_date:
        return jsonify({"ok": False, "error": "Session end date is after unit end date"}), 400
    if session.end_time <= session.start_time:
        return jsonify({"ok": False, "error": "End time must be after start time"}), 400

    created_ids = []

    # --- NEW: recurrence fan-out when saving with apply_to='series' ---
    rec = _parse_recurrence(data.get("recurrence"))
    apply_to = (data.get("apply_to") or "").lower()
    if rec.get("occurs") == "weekly" and apply_to == "series":
        # Use the *current* (possibly edited) times as the pattern seed
        seed_s = session.start_time
        seed_e = session.end_time
        chosen_name = session.location  # normalized earlier if set
        mod_for_series = new_mod

        try:
            for s_dt, e_dt in _iter_weekly_occurrences(unit, seed_s, seed_e, rec):
                # Skip the seed itself (already updated above)
                if s_dt == seed_s and e_dt == seed_e:
                    continue
                # Avoid exact duplicates for this module
                exists = (
                    Session.query
                    .join(Module)
                    .filter(
                        Module.unit_id == unit.id,
                        Session.start_time == s_dt,
                        Session.end_time == e_dt,
                        Session.module_id == mod_for_series.id,
                    )
                    .first()
                )
                if exists:
                    continue
                new_sess = Session(
                    module_id=mod_for_series.id,
                    session_type="general",
                    start_time=s_dt,
                    end_time=e_dt,
                    day_of_week=s_dt.weekday(),
                    location=chosen_name,
                    required_skills=None,
                    max_facilitators=1,
                )
                db.session.add(new_sess)
                db.session.flush()
                created_ids.append(new_sess.id)
        except Exception as e:
            db.session.rollback()
            return jsonify({"ok": False, "error": f"Database error while expanding series: {str(e)}"}), 500

    # --- Commit changes ---
    try:
        db.session.commit()
    except Exception as e:
        db.session.rollback()
        return jsonify({"ok": False, "error": f"Database error: {str(e)}"}), 500

    # --- Include venue_id in response (when resolvable) ---
    venues_by_name = {}
    if session.location:
        v_id = db.session.query(Venue.id).filter(func.lower(Venue.name) == session.location.lower()).scalar()
        if v_id:
            venues_by_name[session.location.lower()] = v_id

    resp = {
        "ok": True,
        "session": _serialize_session(session, venues_by_name)
    }
    if created_ids:
        resp["created_session_ids"] = created_ids
    return jsonify(resp)


@unitcoordinator_bp.delete("/sessions/<int:session_id>")
@login_required
@role_required([UserRole.UNIT_COORDINATOR, UserRole.ADMIN])
def delete_session(session_id: int):
    """Delete a session."""
    user = get_current_user()
    session = Session.query.get(session_id)
    if not session or session.module.unit.created_by != user.id:
        return jsonify({"ok": False, "error": "Session not found or unauthorized"}), 404

    try:
        db.session.delete(session)
        db.session.commit()
    except Exception as e:
        db.session.rollback()
        return jsonify({"ok": False, "error": f"Database error: {str(e)}"}), 500

    return jsonify({"ok": True})


@unitcoordinator_bp.get("/units/<int:unit_id>/venues")
@login_required
@role_required([UserRole.UNIT_COORDINATOR, UserRole.ADMIN])
def list_venues(unit_id: int):
    """Return venues linked to this unit (id + name)."""
    user = get_current_user()
    unit = _get_user_unit_or_404(user, unit_id)
    if not unit:
        return jsonify({"ok": False, "error": "Unit not found or unauthorized"}), 404

    venues = (
        db.session.query(Venue.id, Venue.name)
        .join(UnitVenue, UnitVenue.venue_id == Venue.id)
        .filter(UnitVenue.unit_id == unit.id)
        .order_by(Venue.name.asc())
        .all()
    )
    return jsonify({
        "ok": True,
        "venues": [{"id": v.id, "name": v.name} for v in venues]
    })


@unitcoordinator_bp.post("/units/<int:unit_id>/publish")
@login_required
@role_required([UserRole.UNIT_COORDINATOR, UserRole.ADMIN])
def publish_schedule(unit_id: int):
    """Publish the schedule and notify facilitators."""
    user = get_current_user()
    unit = _get_user_unit_or_404(user, unit_id)
    if not unit:
        return jsonify({"ok": False, "error": "Unit not found or unauthorized"}), 404
    
    try:
        # Get all sessions for this unit that have facilitators assigned
        sessions = (
            db.session.query(Session)
            .join(Module, Session.module_id == Module.id)
            .filter(Module.unit_id == unit_id)
            .filter(Session.status.in_(['assigned']))
            .all()
        )
        
        if not sessions:
            return jsonify({"ok": False, "error": "No assigned sessions found to publish"}), 400
        
        # Get all facilitators who will be notified
        facilitator_ids = set()
        for session in sessions:
            # Get facilitators assigned to this session
            assignments = Assignment.query.filter_by(session_id=session.id).all()
            for assignment in assignments:
                facilitator_ids.add(assignment.facilitator_id)
        
        # Create notifications for facilitators
        notifications_created = 0
        for facilitator_id in facilitator_ids:
            notification = Notification(
                user_id=facilitator_id,
                title="Schedule Published",
                message=f"Your schedule for {unit.unit_code} has been published. Please review your assigned sessions.",
                notification_type="schedule_published",
                is_read=False
            )
            db.session.add(notification)
            notifications_created += 1
        
        # Update session statuses to 'published'
        for session in sessions:
            session.status = 'published'
        
        db.session.commit()
        
        return jsonify({
            "ok": True,
            "message": f"Schedule published successfully. {notifications_created} facilitators notified.",
            "sessions_published": len(sessions),
            "facilitators_notified": notifications_created
        })
        
    except Exception as e:
        db.session.rollback()
        return jsonify({"ok": False, "error": f"Failed to publish schedule: {str(e)}"}), 500


@unitcoordinator_bp.post("/units/<int:unit_id>/sessions/manual")
@login_required
@role_required([UserRole.UNIT_COORDINATOR, UserRole.ADMIN])
def create_manual_session(unit_id: int):
    """Create a new session manually for a unit."""
    user = get_current_user()
    unit = _get_user_unit_or_404(user, unit_id)
    if not unit:
        return jsonify({"ok": False, "error": "Unit not found or unauthorized"}), 404
    
    try:
        data = request.get_json()
        
        # Validate required fields
        required_fields = ['name', 'date', 'module_type', 'start_time', 'end_time', 'location']
        for field in required_fields:
            if not data.get(field):
                return jsonify({"ok": False, "error": f"Missing required field: {field}"}), 400
        
        # Parse datetime
        from datetime import datetime
        session_date = datetime.strptime(data['date'], '%Y-%m-%d').date()
        start_time = datetime.strptime(f"{data['date']} {data['start_time']}", '%Y-%m-%d %H:%M')
        end_time = datetime.strptime(f"{data['date']} {data['end_time']}", '%Y-%m-%d %H:%M')
        
        # Validate time range
        if start_time >= end_time:
            return jsonify({"ok": False, "error": "End time must be after start time"}), 400
        
        # Create a module with the session name
        module = Module.query.filter_by(unit_id=unit_id, module_name=data['name']).first()
        if not module:
            module = Module(
                unit_id=unit_id,
                module_name=data['name'],
                module_type=data['module_type']
            )
            db.session.add(module)
            db.session.flush()  # Get the ID
        
        # Create session
        session = Session(
            module_id=module.id,
            session_type=data['module_type'],
            start_time=start_time,
            end_time=end_time,
            location=data['location'],
            max_facilitators=1,  # Default to 1, can be updated later
            lead_staff_required=1,
            support_staff_required=0
        )
        
        db.session.add(session)
        db.session.commit()
        
        return jsonify({
            "ok": True,
            "session": {
                "id": session.id,
                "name": module.module_name,
                "start_time": session.start_time.isoformat(),
                "end_time": session.end_time.isoformat(),
                "location": session.location,
                "module_type": module.module_type
            }
        })
        
    except ValueError as e:
        return jsonify({"ok": False, "error": f"Invalid date/time format: {str(e)}"}), 400
    except Exception as e:
        db.session.rollback()
        return jsonify({"ok": False, "error": f"Failed to create session: {str(e)}"}), 500


@unitcoordinator_bp.get("/units/<int:unit_id>/facilitators")
@login_required
@role_required([UserRole.UNIT_COORDINATOR, UserRole.ADMIN])
def list_facilitators(unit_id: int):
    user = get_current_user()
    unit = _get_user_unit_or_404(user, unit_id)
    if not unit:
        return jsonify({"ok": False, "error": "Unit not found or unauthorized"}), 404

    facs = (
        db.session.query(User)
        .join(UnitFacilitator, UnitFacilitator.user_id == User.id)
        .filter(UnitFacilitator.unit_id == unit.id)
        .order_by(User.first_name.asc(), User.last_name.asc())
        .all()
    )
    
    facilitators = []
    for fac in facs:
        facilitators.append({
            "id": fac.id,
            "name": fac.full_name,
            "email": fac.email,
            "first_name": fac.first_name,
            "last_name": fac.last_name,
            "phone_number": fac.phone_number,
            "staff_number": fac.staff_number
        })
    
    return jsonify({"ok": True, "facilitators": facilitators})


# ---------- CAS CSV Upload (auto-generate sessions) ----------
@unitcoordinator_bp.post("/units/<int:unit_id>/upload_cas_csv")
@login_required
@role_required([UserRole.UNIT_COORDINATOR, UserRole.ADMIN])
def upload_cas_csv(unit_id: int):
    """
    Accept a CAS-style CSV and create sessions.
    Recognized headers (case-insensitive):
      - activity_group_code (maps to session/module name)
      - day_of_week         (Monday..Sunday)
      - start_time          (HH:MM 24h)
      - duration            (minutes integer)
      - weeks               (e.g. "1-12", "2,4,6-10") relative to unit start week
      - location            (venue name). We'll ensure Venue and UnitVenue link.

    Other columns are ignored.
    """
    user = get_current_user()
    unit = _get_user_unit_or_404(user, unit_id)
    if not unit:
        return jsonify({"ok": False, "error": "Unit not found or unauthorized"}), 404

    file = request.files.get("cas_csv")
    if not file:
        return jsonify({"ok": False, "error": "No file uploaded"}), 400

    try:
        text = file.read().decode("utf-8", errors="replace")
        reader = csv.DictReader(StringIO(text))
    except Exception as e:
        return jsonify({"ok": False, "error": f"Failed to read CSV: {e}"}), 400

    # Normalize headers (accept wide variety – we will resolve per-row using aliases)
    fns = [fn.strip().lower() for fn in (reader.fieldnames or [])]
    if not fns:
        return jsonify({"ok": False, "error": "CSV has no headers"}), 400

    # Helpers
    dow_map = {
        "monday": 0, "mon": 0,
        "tuesday": 1, "tue": 1, "tues": 1,
        "wednesday": 2, "wed": 2,
        "thursday": 3, "thu": 3, "thur": 3, "thurs": 3,
        "friday": 4, "fri": 4,
        "saturday": 5, "sat": 5,
        "sunday": 6, "sun": 6,
    }

    def parse_weeks(s: str):
        """Return sorted unique week numbers (1-based) from a string like '1-12,14,16-18'."""
        out = set()
        s = (s or "").replace(" ", "")
        if not s:
            return []
        for part in s.split(','):
            if '-' in part:
                a, b = part.split('-', 1)
                try:
                    a, b = int(a), int(b)
                except ValueError:
                    continue
                if a <= 0 or b <= 0:
                    continue
                if a > b:
                    a, b = b, a
                out.update(range(a, b + 1))
            else:
                try:
                    n = int(part)
                    if n > 0:
                        out.add(n)
                except ValueError:
                    continue
        return sorted(out)

    # Also allow 'weeks' to be explicit dates/ranges (e.g., '30/6' or '24/7-28/8, 11/9-16/10')
    def parse_week_dates(s: str):
        """Return a list of date objects expanded weekly when 'weeks' contains explicit
        date tokens or date ranges. For a token like '24/7-28/8' we add dates every 7 days
        from the first to the last date (inclusive). Year is inferred from the unit start.
        """
        s = (s or "").strip()
        if not s or "/" not in s:
            return []
        results = []
        guess_year = unit.start_date.year if unit.start_date else date.today().year
        start_month = unit.start_date.month if unit.start_date else 1

        def parse_one_date(tok: str):
            m = re.match(r"^(\d{1,2})\/(\d{1,2})(?:\/(\d{2,4}))?$", tok)
            if not m:
                return None
            d_str, m_str, y_str = m.groups()
            day_i = int(d_str)
            mon_i = int(m_str)
            if y_str:
                yr_i = int(y_str)
                if yr_i < 100:
                    yr_i += 2000
            else:
                yr_i = guess_year
                if mon_i < start_month:
                    yr_i += 1
            try:
                return date(yr_i, mon_i, day_i)
            except Exception:
                return None

        for token in [t.strip() for t in s.split(',') if t.strip()]:
            if '-' in token:
                a, b = [p.strip() for p in token.split('-', 1)]
                d1 = parse_one_date(a)
                d2 = parse_one_date(b)
                if not d1 or not d2:
                    continue
                if d1 > d2:
                    d1, d2 = d2, d1
                cur = d1
                while cur <= d2:
                    results.append(cur)
                    cur = cur + timedelta(days=7)
            else:
                d = parse_one_date(token)
                if d:
                    results.append(d)
        return results

    # Find Monday of the unit start week (or just use start_date itself if Monday)
    if not unit.start_date:
        return jsonify({"ok": False, "error": "Unit start_date is required for CAS parsing"}), 400
    unit_start = unit.start_date
    start_monday = unit_start - timedelta(days=((unit_start.weekday() + 7) % 7))

    # Local helpers shared with other endpoints
    name_to_venue = {v.name.strip().lower(): v for v in Venue.query.all()}

    def ensure_unit_venue(venue_name: str) -> Venue:
        key = (venue_name or "").strip().lower()
        if not key:
            return None
        venue = name_to_venue.get(key)
        if not venue:
            venue = Venue(name=venue_name.strip())
            db.session.add(venue)
            db.session.flush()
            name_to_venue[key] = venue
        if not UnitVenue.query.filter_by(unit_id=unit.id, venue_id=venue.id).first():
            db.session.add(UnitVenue(unit_id=unit.id, venue_id=venue.id))
        return venue

    created = 0
    skipped = 0
    errors = []
    created_ids = []

    MAX_ROWS = 5000
    # Column alias helpers
    def first_value(d: dict, keys):
        for k in keys:
            if k in d and (str(d[k]).strip() != ""):
                return str(d[k]).strip()
        return ""

    name_keys = ["activity_group_code", "activity", "session", "module", "module_name", "activity_code", "group", "title"]
    dow_keys = ["day_of_week", "day", "dow"]
    start_keys = ["start_time", "start", "from"]
    time_keys = ["time", "time_range", "session_time"]  # may contain range 'HH:MM-HH:MM'
    duration_keys = ["duration", "minutes", "mins", "length"]
    weeks_keys = ["weeks", "week", "teaching_weeks", "dates", "date_weeks"]
    explicit_date_keys = ["date", "session_date"]  # single date per row (dd/mm or dd/mm/yyyy)
    location_keys = ["location", "venue", "room", "place"]

    for idx, row in enumerate(reader, start=2):
        if idx - 1 > MAX_ROWS:
            skipped += 1
            errors.append(f"Row {idx}: exceeded row limit")
            continue

        # Row values via aliases
        lowered_row = {k.strip().lower(): v for k, v in row.items()}
        name_in = first_value(lowered_row, name_keys)
        dow_in = first_value(lowered_row, dow_keys).lower()
        start_time_in = first_value(lowered_row, start_keys)
        time_range_in = first_value(lowered_row, time_keys)
        duration_in = first_value(lowered_row, duration_keys)
        weeks_in = first_value(lowered_row, weeks_keys)
        explicit_date_in = first_value(lowered_row, explicit_date_keys)
        location_in = first_value(lowered_row, location_keys)

        # We need at minimum: a location AND (either time-range or start+duration) AND (either dates/weeks or a single date)
        if not location_in:
            skipped += 1
            errors.append(f"Row {idx}: missing required fields")
            continue

        # Skip non-physical or unspecified locations per parsing rules
        def _is_physical_location(loc: str) -> bool:
            if not loc:
                return False
            val = loc.strip().lower()
            if val in {"tba", "tbd", "n/a", "na"}:
                return False
            banned_keywords = [
                "online", "virtual", "zoom", "teams", "webex",
                "collaborate", "interactive", "recorded", "recording",
                "stream", "streaming"
            ]
            return not any(k in val for k in banned_keywords)

        if not _is_physical_location(location_in):
            skipped += 1
            # Only log an error message if the row had a location but it's non-physical
            if location_in:
                errors.append(f"Row {idx}: non-physical location '{location_in}' skipped")
            else:
                errors.append(f"Row {idx}: missing/unspecific location skipped")
            continue

        weekday = dow_map.get(dow_in) if dow_in else None

        # Time parsing: allow either explicit range or start+duration
        duration_min = None
        if time_range_in:
            # Accept 'HH:MM-HH:MM' style
            m = TIME_RANGE_RE.match(time_range_in.replace('–', '-').replace('—', '-'))
            if not m:
                skipped += 1
                errors.append(f"Row {idx}: invalid time range '{time_range_in}'")
                continue
            h1, m1, h2, m2 = map(int, m.groups())
            hh, mm = h1, m1
            duration_min = (h2 * 60 + m2) - (h1 * 60 + m1)
            if duration_min <= 0:
                skipped += 1
                errors.append(f"Row {idx}: invalid time range (end before start)")
                continue
        else:
            try:
                hh, mm = [int(x) for x in re.split(r"[:\.]", start_time_in, maxsplit=1)]
                if not (0 <= hh <= 23 and 0 <= mm <= 59):
                    raise ValueError
            except Exception:
                skipped += 1
                errors.append(f"Row {idx}: invalid start_time '{start_time_in}'")
                continue

            if duration_in:
                try:
                    duration_min = int(duration_in)
                    if duration_min <= 0:
                        raise ValueError
                except Exception:
                    skipped += 1
                    errors.append(f"Row {idx}: invalid duration '{duration_in}'")
                    continue
            else:
                skipped += 1
                errors.append(f"Row {idx}: missing duration/time range")
                continue

        # Date targets: explicit date(s) column, or 'weeks' (dates or week numbers)
        week_dates = parse_week_dates(explicit_date_in or weeks_in)
        if week_dates:
            # Use explicit dates; ignore day_of_week field and map each date directly
            targets = []
            for d0 in week_dates:
                targets.append(d0)
        else:
            weeks_list = parse_weeks(weeks_in)
            if not weeks_list:
                skipped += 1
                errors.append(f"Row {idx}: invalid weeks '{weeks_in}'")
                continue
            # Convert week numbers to actual dates by weekday
            targets = []
            for w in weeks_list:
                # If weekday not present, default to unit start weekday
                wd = weekday if weekday is not None else unit_start.weekday()
                d0 = start_monday + timedelta(days=(w - 1) * 7 + wd)
                targets.append(d0)

        # Ensure module and venue (cleanup complex location strings like 'EZONENTH: [ 109] Room (30/6)')
        mod = _get_or_create_module_by_name(unit, name_in)
        clean_location = (location_in or "").strip()
        if clean_location:
            # If there are multiple comma-separated venues, pick the first physical one
            candidates = [t.strip() for t in clean_location.split(',') if t.strip()]
            chosen_token = None
            for tok in candidates:
                # Reject non-physical tokens early
                low = tok.lower()
                if any(k in low for k in [
                    "online", "virtual", "zoom", "teams", "webex",
                    "collaborate", "interactive", "recorded", "recording",
                    "stream", "streaming", "tba", "tbd", "n/a", "na",
                    "lecture recording"
                ]):
                    continue
                chosen_token = tok
                break
            # Fallback to first token if none explicitly chosen (kept for backwards compatibility)
            if not chosen_token and candidates:
                chosen_token = candidates[0]

            clean_location = chosen_token or ''
            # remove campus/prefix codes before colon
            if ':' in clean_location:
                clean_location = clean_location.split(':', 1)[1]
            # strip bracketed codes and parentheses
            clean_location = re.sub(r"\[[^\]]*\]", "", clean_location)
            clean_location = re.sub(r"\([^\)]*\)", "", clean_location)
            clean_location = clean_location.strip()
        # After cleaning, ensure we still have a non-empty physical venue
        if not clean_location:
            skipped += 1
            errors.append(f"Row {idx}: location became empty after normalization, skipped")
            continue
        venue_obj = ensure_unit_venue(clean_location) if clean_location else None

        for day_date in targets:
            # If target date provided doesn't match requested weekday, we will trust the date
            start_dt = datetime(day_date.year, day_date.month, day_date.day, hh, mm)
            end_dt = start_dt + timedelta(minutes=duration_min)

            if not _within_unit_range(unit, start_dt) or not _within_unit_range(unit, end_dt):
                skipped += 1
                continue

            # Avoid duplicates
            exists = (
                Session.query
                .filter(
                    Session.module_id == mod.id,
                    Session.start_time == start_dt,
                    Session.end_time == end_dt,
                )
                .first()
            )
            if exists:
                skipped += 1
                continue

            try:
                s = Session(
                    module_id=mod.id,
                    session_type="general",
                    start_time=start_dt,
                    end_time=end_dt,
                    day_of_week=start_dt.weekday(),
                    location=location_in or None,
                    required_skills=None,
                    max_facilitators=1,
                )
                db.session.add(s)
                db.session.flush()
                created_ids.append(s.id)
                created += 1
            except Exception as e:
                db.session.rollback()
                errors.append(f"Row {idx}: database error: {e}")
                continue

    try:
        db.session.commit()
    except Exception as e:
        db.session.rollback()
        return jsonify({"ok": False, "error": f"Commit failed: {e}"}), 500

    return jsonify({
        "ok": True,
        "created": created,
        "skipped": skipped,
        "errors": errors[:30],
        "created_session_ids": created_ids,
    })

@unitcoordinator_bp.get("/units/<int:unit_id>/dashboard-sessions")
@login_required
@role_required([UserRole.UNIT_COORDINATOR, UserRole.ADMIN])
def get_dashboard_sessions(unit_id: int):
    """Get session data for dashboard display - today's sessions, upcoming sessions, and statistics"""
    user = get_current_user()
    unit = _get_user_unit_or_404(user, unit_id)
    if not unit:
        return jsonify({"ok": False, "error": "Unit not found or unauthorized"}), 404

    from datetime import datetime, timedelta, date
    from flask import request
    
    # Get week parameters from request
    week_start_str = request.args.get('week_start')
    week_end_str = request.args.get('week_end')
    
    today = date.today()
    tomorrow = today + timedelta(days=1)
    week_end = today + timedelta(days=7)
    
    # Parse week dates if provided
    week_start_date = None
    week_end_date = None
    if week_start_str and week_end_str:
        try:
            week_start_date = datetime.strptime(week_start_str, '%Y-%m-%d').date()
            week_end_date = datetime.strptime(week_end_str, '%Y-%m-%d').date()
        except ValueError:
            pass  # Use default dates if parsing fails

    # Get today's sessions
    today_sessions = (
        db.session.query(Session, Module, Assignment, User)
        .join(Module, Module.id == Session.module_id)
        .outerjoin(Assignment, Assignment.session_id == Session.id)
        .outerjoin(User, User.id == Assignment.facilitator_id)
        .filter(
            Module.unit_id == unit.id,
            Session.start_time >= datetime.combine(today, datetime.min.time()),
            Session.start_time < datetime.combine(tomorrow, datetime.min.time())
        )
        .order_by(Session.start_time.asc())
        .all()
    )

    # Get upcoming sessions (next 7 days)
    upcoming_sessions = (
        db.session.query(Session, Module, Assignment, User)
        .join(Module, Module.id == Session.module_id)
        .outerjoin(Assignment, Assignment.session_id == Session.id)
        .outerjoin(User, User.id == Assignment.facilitator_id)
        .filter(
            Module.unit_id == unit.id,
            Session.start_time >= datetime.combine(tomorrow, datetime.min.time()),
            Session.start_time < datetime.combine(week_end, datetime.min.time())
        )
        .order_by(Session.start_time.asc())
        .all()
    )

    # Process today's sessions
    today_data = []
    for session, module, assignment, user in today_sessions:
        # Get all facilitators for this session with roles
        facilitators = []
        if session.assignments:
            for session_assignment in session.assignments:
                if session_assignment.facilitator:
                    facilitators.append({
                        "name": f"{session_assignment.facilitator.first_name or ''} {session_assignment.facilitator.last_name or ''}".strip() or session_assignment.facilitator.email,
                        "initials": f"{session_assignment.facilitator.first_name[0] if session_assignment.facilitator.first_name else ''}{session_assignment.facilitator.last_name[0] if session_assignment.facilitator.last_name else ''}".upper() or session_assignment.facilitator.email[0].upper(),
                        "role": getattr(session_assignment, 'role', 'lead'),
                        "is_confirmed": session_assignment.is_confirmed
                    })
        
        # Determine session status
        status = "unassigned"
        if facilitators:
            status = "assigned"  # Any facilitator assigned, regardless of confirmation status
        
        today_data.append({
            "id": session.id,
            "name": module.module_name or "Session",
            "time": f"{session.start_time.strftime('%I:%M %p')} - {session.end_time.strftime('%I:%M %p')}",
            "location": session.location or "TBA",
            "status": status,
            "facilitators": facilitators
        })

    # Process upcoming sessions
    upcoming_data = []
    for session, module, assignment, user in upcoming_sessions:
        # Get all facilitators for this session with roles
        facilitators = []
        if session.assignments:
            for session_assignment in session.assignments:
                if session_assignment.facilitator:
                    facilitators.append({
                        "name": f"{session_assignment.facilitator.first_name or ''} {session_assignment.facilitator.last_name or ''}".strip() or session_assignment.facilitator.email,
                        "initials": f"{session_assignment.facilitator.first_name[0] if session_assignment.facilitator.first_name else ''}{session_assignment.facilitator.last_name[0] if session_assignment.facilitator.last_name else ''}".upper() or session_assignment.facilitator.email[0].upper(),
                        "role": getattr(session_assignment, 'role', 'lead'),
                        "is_confirmed": session_assignment.is_confirmed
                    })
        
        # Determine session status
        status = "unassigned"
        if facilitators:
            status = "assigned"  # Any facilitator assigned, regardless of confirmation status
        
        # Determine relative date
        session_date = session.start_time.date()
        if session_date == tomorrow:
            relative_date = "Tomorrow"
        else:
            relative_date = session_date.strftime("%A")
        
        upcoming_data.append({
            "id": session.id,
            "name": module.module_name or "Session",
            "date": relative_date,
            "time": session.start_time.strftime("%I:%M %p"),
            "location": session.location or "TBA",
            "status": status,
            "facilitators": facilitators
        })

    # Get facilitator session counts for bar chart
    facilitator_counts = (
        db.session.query(
            User.first_name,
            User.last_name,
            User.email,
            func.count(Assignment.id).label('session_count')
        )
        .join(Assignment, Assignment.facilitator_id == User.id)
        .join(Session, Session.id == Assignment.session_id)
        .join(Module, Module.id == Session.module_id)
        .filter(Module.unit_id == unit.id)
        .group_by(User.id, User.first_name, User.last_name, User.email)
        .order_by(func.count(Assignment.id).desc())
        .limit(10)
        .all()
    )

    facilitator_data = []
    for first_name, last_name, email, count in facilitator_counts:
        # Use actual database names, don't fall back to email
        name = f"{first_name or ''} {last_name or ''}".strip()
        if not name:
            name = "Unknown"  # Don't use email as name
        
        # Get detailed facilitator info
        facilitator = User.query.filter_by(email=email).first()
        if facilitator:
            # Get all assignments for this facilitator in this unit
            assignments = db.session.query(Assignment).join(Session).join(Module).filter(
                Assignment.facilitator_id == facilitator.id,
                Module.unit_id == unit.id
            ).all()
            
            # Calculate total hours
            total_hours = 0
            for assignment in assignments:
                session = assignment.session
                duration = (session.end_time - session.start_time).total_seconds() / 3600
                total_hours += duration
            
            # Get the most recent session date
            latest_session = db.session.query(Session).join(Assignment).join(Module).filter(
                Assignment.facilitator_id == facilitator.id,
                Module.unit_id == unit.id
            ).order_by(Session.start_time.desc()).first()
            
            latest_date = latest_session.start_time.date().isoformat() if latest_session else None
            
            # Calculate total hours (all assignments across all time)
            total_assigned_hours = sum(
                (a.session.end_time - a.session.start_time).total_seconds() / 3600 
                for a in assignments
            )
            
            # Calculate weekly hours (assignments within the specified week)
            weekly_assigned_hours = 0
            if week_start_date and week_end_date:
                weekly_assignments = [
                    a for a in assignments 
                    if week_start_date <= a.session.start_time.date() <= week_end_date
                ]
                weekly_assigned_hours = sum(
                    (a.session.end_time - a.session.start_time).total_seconds() / 3600 
                    for a in weekly_assignments
                )
            else:
                # If no week specified, use total hours as fallback
                weekly_assigned_hours = total_assigned_hours
            
            facilitator_data.append({
                "name": name,
                "student_number": facilitator.email.split('@')[0] if '@' in facilitator.email else "N/A",
                "session_count": count,
                "assigned_hours": round(weekly_assigned_hours, 2),  # Weekly hours
                "total_hours": round(total_assigned_hours, 2),      # Total hours
                "date": latest_date,
                "email": facilitator.email,
                "phone": "N/A",
                "status": "active" if count > 0 else "inactive"
            })
        else:
            # Fallback for facilitators not found in User table
            # Use actual database names, don't fall back to email
            fallback_name = f"{first_name or ''} {last_name or ''}".strip()
            if not fallback_name:
                fallback_name = "Unknown"  # Don't use email as name
            facilitator_data.append({
                "name": fallback_name,
                "student_number": email.split('@')[0] if '@' in email else "N/A",
                "session_count": count,
                "assigned_hours": 0,  # Weekly hours (0 for fallback)
                "total_hours": 0,      # Total hours (0 for fallback)
                "date": None,
                "email": email,
                "phone": "N/A",
                "status": "active" if count > 0 else "inactive"
            })

    # Get swap requests over time (last 30 days)
    thirty_days_ago = datetime.utcnow() - timedelta(days=30)
    swap_requests = (
        db.session.query(SwapRequest.created_at)
        .join(Assignment, Assignment.id == SwapRequest.requester_assignment_id)
        .join(Session, Session.id == Assignment.session_id)
        .join(Module, Module.id == Session.module_id)
        .filter(
            Module.unit_id == unit.id,
            SwapRequest.created_at >= thirty_days_ago
        )
        .order_by(SwapRequest.created_at.asc())
        .all()
    )

    # Group swap requests by date
    swap_data = {}
    for swap_request, in swap_requests:
        date_key = swap_request.date().isoformat()
        swap_data[date_key] = swap_data.get(date_key, 0) + 1

    # Convert to array format for chart
    swap_chart_data = []
    for i in range(30):
        date_obj = today - timedelta(days=29-i)
        date_str = date_obj.isoformat()
        swap_chart_data.append({
            "date": date_str,
            "count": swap_data.get(date_str, 0)
        })

    return jsonify({
        "ok": True,
        "today_sessions": today_data,
        "upcoming_sessions": upcoming_data,
        "facilitator_counts": facilitator_data,
        "swap_requests": swap_chart_data,
        "week_session_count": len(today_data) + len(upcoming_data)
    })

@unitcoordinator_bp.get("/units/<int:unit_id>/bulk-staffing/filters")

@login_required

@role_required([UserRole.UNIT_COORDINATOR, UserRole.ADMIN])

def get_bulk_staffing_filters(unit_id: int):

    """Get filter options for bulk staffing based on existing sessions."""

    user = get_current_user()

    unit = _get_user_unit_or_404(user, unit_id)

    if not unit:

        return jsonify({"ok": False, "error": "Unit not found or unauthorized"}), 404



    filter_type = request.args.get("type", "activity")

    

    try:

        if filter_type == "all_sessions":

            # For all sessions, we don't need to return any options
            options = []

        elif filter_type == "activity":

            # Get unique session types

            session_types = (

                db.session.query(Session.session_type)

                .join(Module)

                .filter(Module.unit_id == unit.id, Session.session_type.isnot(None))

                .distinct()

                .all()

            )

            options = [{"value": st[0], "label": st[0]} for st in session_types if st[0]]

            

        elif filter_type == "session_name":

            # Get unique session names (using session_type as name for now)

            session_names = (

                db.session.query(Session.session_type)

                .join(Module)

                .filter(Module.unit_id == unit.id, Session.session_type.isnot(None))

                .distinct()

                .all()

            )

            options = [{"value": sn[0], "label": sn[0]} for sn in session_names if sn[0]]

            

        elif filter_type == "module":

            # Get modules for this unit (excluding the default "General" module)

            modules = (

                db.session.query(Module.id, Module.module_name)

                .filter(Module.unit_id == unit.id, Module.module_name != "General")

                .all()

            )

            options = [{"value": str(m[0]), "label": m[1]} for m in modules]

            

        else:

            return jsonify({"ok": False, "error": "Invalid filter type"}), 400



        return jsonify({"ok": True, "options": options})

        

    except Exception as e:

        return jsonify({"ok": False, "error": str(e)}), 500





@unitcoordinator_bp.get("/units/<int:unit_id>/bulk-staffing/sessions")

@login_required

@role_required([UserRole.UNIT_COORDINATOR, UserRole.ADMIN])

def get_bulk_staffing_sessions(unit_id: int):

    """Get sessions that match the bulk staffing filter criteria."""

    user = get_current_user()

    unit = _get_user_unit_or_404(user, unit_id)

    if not unit:

        return jsonify({"ok": False, "error": "Unit not found or unauthorized"}), 404



    filter_type = request.args.get("type", "activity")

    filter_value = request.args.get("value", "")

    

    # For all_sessions, we don't need a filter value
    if filter_type != "all_sessions" and not filter_value:

        return jsonify({"ok": False, "error": "Filter value required"}), 400

    

    try:

        query = Session.query.join(Module).filter(Module.unit_id == unit.id)

        

        if filter_type == "all_sessions":

            # No additional filtering - get all sessions

            pass

        elif filter_type == "activity":

            query = query.filter(Session.session_type == filter_value)

        elif filter_type == "session_name":

            query = query.filter(Session.session_type == filter_value)

        elif filter_type == "module":

            query = query.filter(Module.id == int(filter_value))

        else:

            return jsonify({"ok": False, "error": "Invalid filter type"}), 400



        sessions = query.all()

        

        # Serialize sessions for display

        session_data = []

        for session in sessions:

            session_data.append({

                "id": session.id,

                "name": session.session_type or "Unnamed Session",

                "start_time": session.start_time.isoformat(),

                "end_time": session.end_time.isoformat(),

                "location": session.location or "TBA",

                "lead_staff_required": session.lead_staff_required or 1,

                "support_staff_required": session.support_staff_required or 0,

                "module_name": session.module.module_name

            })



        return jsonify({"ok": True, "sessions": session_data})

        

    except Exception as e:

        return jsonify({"ok": False, "error": str(e)}), 500





@unitcoordinator_bp.get("/units/<int:unit_id>/conflicts")
@login_required
@role_required([UserRole.UNIT_COORDINATOR, UserRole.ADMIN])
def get_schedule_conflicts(unit_id: int):
    """Get detailed information about schedule conflicts."""
    user = get_current_user()
    unit = _get_user_unit_or_404(user, unit_id)
  
    if not unit:
        return jsonify({"ok": False, "error": "Unit not found or unauthorized"}), 404
    
    try:
        conflicts = []
        
        # Get all assignments for this unit
        assignments_query = (
            db.session.query(Assignment, Session, User)
            .join(Session, Session.id == Assignment.session_id)
            .join(Module, Module.id == Session.module_id)
            .join(User, User.id == Assignment.facilitator_id)
            .filter(Module.unit_id == unit.id)
            .all()
        )
        
        # Group assignments by facilitator
        facilitator_sessions = {}
        for assignment, session, facilitator in assignments_query:
            facilitator_id = facilitator.id
            if facilitator_id not in facilitator_sessions:
                facilitator_sessions[facilitator_id] = []
            
            facilitator_sessions[facilitator_id].append({
                'assignment_id': assignment.id,
                'session_id': session.id,
                'start_time': session.start_time,
                'end_time': session.end_time,
                'module_name': session.module.module_name,
                'facilitator_name': f"{facilitator.first_name} {facilitator.last_name}".strip()
            })
        
        # Detect overlapping sessions
        for facilitator_id, sessions in facilitator_sessions.items():
            sessions.sort(key=lambda x: x['start_time'])
            facilitator_name = sessions[0]['facilitator_name']
            
            for i in range(len(sessions)):
                current_session = sessions[i]
                
                for j in range(i + 1, len(sessions)):
                    next_session = sessions[j]
                    
                    # Check for time overlap
                    if current_session['end_time'] > next_session['start_time']:
                        conflict = {
                            'type': 'schedule_overlap',
                            'facilitator_id': facilitator_id,
                            'facilitator_name': facilitator_name,
                            'session1': {
                                'id': current_session['session_id'],
                                'module': current_session['module_name'],
                                'start_time': current_session['start_time'].isoformat(),
                                'end_time': current_session['end_time'].isoformat()
                            },
                            'session2': {
                                'id': next_session['session_id'],
                                'module': next_session['module_name'],
                                'start_time': next_session['start_time'].isoformat(),
                                'end_time': next_session['end_time'].isoformat()
                            }
                        }
                        conflicts.append(conflict)
        
        # Check for unavailability conflicts
        unavailability_conflicts_query = (
            db.session.query(Assignment, Unavailability, Session, User)
            .join(Session, Session.id == Assignment.session_id)
            .join(Module, Module.id == Session.module_id)
            .join(User, User.id == Assignment.facilitator_id)
            .join(Unavailability, 
                  db.and_(
                      Unavailability.user_id == Assignment.facilitator_id,
                      Unavailability.unit_id == unit.id,
                      db.func.date(Session.start_time) == Unavailability.date
                  )
            )
            .filter(
                Module.unit_id == unit.id,
                db.or_(
                    Unavailability.is_full_day == True,
                    db.and_(
                        Unavailability.start_time <= db.func.time(Session.start_time),
                        Unavailability.end_time >= db.func.time(Session.end_time)
                    )
                )
            )
            .all()
        )
        
        for assignment, unavailability, session, facilitator in unavailability_conflicts_query:
            conflict = {
                'type': 'unavailability_conflict',
                'facilitator_id': facilitator.id,
                'facilitator_name': f"{facilitator.first_name} {facilitator.last_name}".strip(),
                'session': {
                    'id': session.id,
                    'module': session.module.module_name,
                    'start_time': session.start_time.isoformat(),
                    'end_time': session.end_time.isoformat()
                },
                'unavailability': {
                    'date': unavailability.date.isoformat(),
                    'start_time': unavailability.start_time.isoformat() if unavailability.start_time else None,
                    'end_time': unavailability.end_time.isoformat() if unavailability.end_time else None,
                    'is_full_day': unavailability.is_full_day,
                    'reason': unavailability.reason
                }
            }
            conflicts.append(conflict)
        
        return jsonify({
            "ok": True,
            "conflicts": conflicts,
            "total_conflicts": len(conflicts),
            "unit_name": unit.unit_name
        })
        
    except Exception as e:
        logging.error(f"Error fetching schedule conflicts: {str(e)}")
        return jsonify({"ok": False, "error": str(e)}), 500


@unitcoordinator_bp.get("/units/<int:unit_id>/attendance-summary")
@login_required
@role_required([UserRole.UNIT_COORDINATOR, UserRole.ADMIN])
def get_attendance_summary(unit_id: int):
    """Get attendance summary data for facilitators in a unit."""
    user = get_current_user()
    unit = _get_user_unit_or_404(user, unit_id)
    
    if not unit:
        return jsonify({"ok": False, "error": "Unit not found or unauthorized"}), 404
    
    try:
        # Get all facilitators assigned to sessions in this unit
        facilitators_query = db.session.query(User).join(Assignment).join(Session).join(Module).filter(
            Module.unit_id == unit.id,
            User.role == UserRole.FACILITATOR
        ).distinct()
        
        facilitators_data = []
        
        for facilitator in facilitators_query:
            # Get all assignments for this facilitator in this unit
            assignments = db.session.query(Assignment).join(Session).join(Module).filter(
                Assignment.facilitator_id == facilitator.id,
                Module.unit_id == unit.id
            ).all()
            
            # Calculate total hours and session count
            total_hours = 0
            session_count = len(assignments)
            
            for assignment in assignments:
                session = assignment.session
                duration = (session.end_time - session.start_time).total_seconds() / 3600  # Convert to hours
                total_hours += duration
            
            # Get the most recent session date
            latest_session = db.session.query(Session).join(Assignment).join(Module).filter(
                Assignment.facilitator_id == facilitator.id,
                Module.unit_id == unit.id
            ).order_by(Session.start_time.desc()).first()
            
            latest_date = latest_session.start_time.date().isoformat() if latest_session else None
            
            # Calculate assigned hours (all assignments, not just confirmed)
            assigned_hours = sum(
                (a.session.end_time - a.session.start_time).total_seconds() / 3600 
                for a in assignments
            )
            
            facilitator_data = {
                "name": facilitator.full_name,
                "student_number": facilitator.email.split('@')[0] if '@' in facilitator.email else "N/A",
                "session_count": session_count,
                "assigned_hours": round(assigned_hours, 2),
                "total_hours": round(total_hours, 2),
                "date": latest_date,
                "email": facilitator.email,
                "phone": "N/A",  # Phone not stored in User model
                "status": "active" if session_count > 0 else "inactive"
            }
            
            facilitators_data.append(facilitator_data)
        
        # Sort by total hours descending
        facilitators_data.sort(key=lambda x: x['total_hours'], reverse=True)
        
        return jsonify({
            "ok": True,
            "facilitators": facilitators_data,
            "unit_name": unit.unit_name,
            "total_facilitators": len(facilitators_data)
        })
        
    except Exception as e:
        logging.error(f"Error fetching attendance summary: {str(e)}")
        return jsonify({"ok": False, "error": str(e)}), 500


@unitcoordinator_bp.post("/units/<int:unit_id>/bulk-staffing/apply")

@login_required

@role_required([UserRole.UNIT_COORDINATOR, UserRole.ADMIN])

def apply_bulk_staffing(unit_id: int):

    """Apply bulk staffing requirements to filtered sessions."""

    user = get_current_user()

    unit = _get_user_unit_or_404(user, unit_id)

    if not unit:

        return jsonify({"ok": False, "error": "Unit not found or unauthorized"}), 404



    data = request.get_json()

    filter_type = data.get("type", "activity")

    filter_value = data.get("value", "")

    lead_staff_required = data.get("lead_staff_required", 1)

    support_staff_required = data.get("support_staff_required", 0)

    respect_overrides = data.get("respect_overrides", True)



    # For all_sessions, we don't need a filter value
    if filter_type != "all_sessions" and not filter_value:

        return jsonify({"ok": False, "error": "Filter value required"}), 400

    

    try:

        query = Session.query.join(Module).filter(Module.unit_id == unit.id)

        

        if filter_type == "all_sessions":

            # No additional filtering - apply to all sessions

            pass

        elif filter_type == "activity":

            query = query.filter(Session.session_type == filter_value)

        elif filter_type == "session_name":

            query = query.filter(Session.session_type == filter_value)

        elif filter_type == "module":

            query = query.filter(Module.id == int(filter_value))

        else:

            return jsonify({"ok": False, "error": "Invalid filter type"}), 400



        sessions = query.all()

        updated_count = 0



        for session in sessions:

            # Only update if not respecting overrides or if values are currently default

            if not respect_overrides or (session.lead_staff_required == 1 and session.support_staff_required == 0):

                session.lead_staff_required = lead_staff_required

                session.support_staff_required = support_staff_required

                updated_count += 1



        db.session.commit()



        return jsonify({

            "ok": True, 

            "updated_sessions": updated_count,

            "total_sessions": len(sessions)

        })

        

    except Exception as e:

        db.session.rollback()

        return jsonify({"ok": False, "error": str(e)}), 500
<|MERGE_RESOLUTION|>--- conflicted
+++ resolved
@@ -2242,12 +2242,8 @@
                 new_assignment = Assignment(
                     session_id=assignment['session']['id'],
                     facilitator_id=assignment['facilitator']['id'],
-<<<<<<< HEAD
                     is_confirmed=True  # Auto-confirm assignments
-=======
-                    is_confirmed=False,  # Require confirmation
                     role=assignment.get('role', 'lead')  # Track lead vs support role
->>>>>>> dda2ee39
                 )
                 db.session.add(new_assignment)
                 created_assignments.append({
