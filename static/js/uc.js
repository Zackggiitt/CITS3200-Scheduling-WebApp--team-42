--- conflicted
+++ resolved
@@ -2316,7 +2316,277 @@
 
 document.addEventListener('DOMContentLoaded', initUnitTabs);
 
-<<<<<<< HEAD
+// ===== Bulk Staffing Functionality =====
+function initBulkStaffing() {
+  const leadCountInput = document.getElementById('lead_count');
+  const supportCountInput = document.getElementById('support_count');
+  const leadDecreaseBtn = document.getElementById('lead_decrease');
+  const leadIncreaseBtn = document.getElementById('lead_increase');
+  const supportDecreaseBtn = document.getElementById('support_decrease');
+  const supportIncreaseBtn = document.getElementById('support_increase');
+  const filterSelect = document.getElementById('bulk_filter_select');
+  const filterTypeRadios = document.querySelectorAll('input[name="bulk_filter_type"]');
+  const previewBtn = document.getElementById('preview_bulk');
+  const applyBtn = document.getElementById('apply_bulk');
+  const resetBtn = document.getElementById('reset_bulk');
+
+  if (!leadCountInput || !supportCountInput) return;
+
+  // Counter controls
+  function updateCounter(input, delta) {
+    const current = parseInt(input.value) || 0;
+    const newValue = Math.max(0, current + delta);
+    input.value = newValue;
+  }
+
+  leadDecreaseBtn?.addEventListener('click', () => updateCounter(leadCountInput, -1));
+  leadIncreaseBtn?.addEventListener('click', () => updateCounter(leadCountInput, 1));
+  supportDecreaseBtn?.addEventListener('click', () => updateCounter(supportCountInput, -1));
+  supportIncreaseBtn?.addEventListener('click', () => updateCounter(supportCountInput, 1));
+
+  // Filter type change
+  filterTypeRadios.forEach(radio => {
+    radio.addEventListener('change', () => {
+      updateFilterOptions();
+    });
+  });
+
+  // Update filter options based on selected type
+  async function updateFilterOptions() {
+    const selectedType = document.querySelector('input[name="bulk_filter_type"]:checked')?.value;
+    const select = filterSelect;
+    
+    if (!select) return;
+
+    // Clear existing options
+    select.innerHTML = '<option value="">Choose an option...</option>';
+
+    if (selectedType === 'activity') {
+      // Get unique session types from created sessions
+      const sessionTypes = await getSessionTypes();
+      sessionTypes.forEach(type => {
+        const option = document.createElement('option');
+        option.value = type.value;
+        option.textContent = type.label;
+        select.appendChild(option);
+      });
+    } else if (selectedType === 'session_name') {
+      // Get unique session names
+      const sessionNames = await getSessionNames();
+      sessionNames.forEach(name => {
+        const option = document.createElement('option');
+        option.value = name.value;
+        option.textContent = name.label;
+        select.appendChild(option);
+      });
+    } else if (selectedType === 'module') {
+      // Get unique modules
+      const modules = await getModules();
+      modules.forEach(module => {
+        const option = document.createElement('option');
+        option.value = module.value;
+        option.textContent = module.label;
+        select.appendChild(option);
+      });
+    }
+  }
+
+  // Get session types from created sessions
+  async function getSessionTypes() {
+    const unitId = document.getElementById('unit_id')?.value;
+    if (!unitId) return [];
+    
+    try {
+      const response = await fetch(`/unitcoordinator/units/${unitId}/bulk-staffing/filters?type=activity`);
+      const data = await response.json();
+      return data.ok ? data.options : [];
+    } catch (e) {
+      console.error('Failed to fetch session types:', e);
+      return [];
+    }
+  }
+
+  // Get session names from created sessions
+  async function getSessionNames() {
+    const unitId = document.getElementById('unit_id')?.value;
+    if (!unitId) return [];
+    
+    try {
+      const response = await fetch(`/unitcoordinator/units/${unitId}/bulk-staffing/filters?type=session_name`);
+      const data = await response.json();
+      return data.ok ? data.options : [];
+    } catch (e) {
+      console.error('Failed to fetch session names:', e);
+      return [];
+    }
+  }
+
+  // Get modules from the current unit
+  async function getModules() {
+    const unitId = document.getElementById('unit_id')?.value;
+    if (!unitId) return [];
+    
+    try {
+      const response = await fetch(`/unitcoordinator/units/${unitId}/bulk-staffing/filters?type=module`);
+      const data = await response.json();
+      return data.ok ? data.options : [];
+    } catch (e) {
+      console.error('Failed to fetch modules:', e);
+      return [];
+    }
+  }
+
+  // Preview functionality
+  previewBtn?.addEventListener('click', async () => {
+    const selectedFilter = filterSelect.value;
+    const leadCount = parseInt(leadCountInput.value) || 0;
+    const supportCount = parseInt(supportCountInput.value) || 0;
+    
+    if (!selectedFilter) {
+      alert('Please select a filter option first.');
+      return;
+    }
+
+    // Show preview of what will be updated
+    const sessions = await getFilteredSessions(selectedFilter);
+    alert(`Preview: ${sessions.length} sessions will be updated with ${leadCount} lead staff and ${supportCount} support staff.`);
+  });
+
+  // Apply functionality
+  applyBtn?.addEventListener('click', async () => {
+    const selectedFilter = filterSelect.value;
+    const leadCount = parseInt(leadCountInput.value) || 0;
+    const supportCount = parseInt(supportCountInput.value) || 0;
+    
+    if (!selectedFilter) {
+      alert('Please select a filter option first.');
+      return;
+    }
+
+    // Apply bulk staffing to filtered sessions
+    await applyBulkStaffing(selectedFilter, leadCount, supportCount);
+  });
+
+  // Reset functionality
+  resetBtn?.addEventListener('click', () => {
+    leadCountInput.value = '0';
+    supportCountInput.value = '0';
+  });
+
+  // Get filtered sessions based on selected filter
+  async function getFilteredSessions(filterValue) {
+    const unitId = document.getElementById('unit_id')?.value;
+    if (!unitId) return [];
+    
+    const selectedType = document.querySelector('input[name="bulk_filter_type"]:checked')?.value;
+    
+    try {
+      const response = await fetch(`/unitcoordinator/units/${unitId}/bulk-staffing/sessions?type=${selectedType}&value=${encodeURIComponent(filterValue)}`);
+      const data = await response.json();
+      return data.ok ? data.sessions : [];
+    } catch (e) {
+      console.error('Failed to fetch filtered sessions:', e);
+      return [];
+    }
+  }
+
+  // Apply bulk staffing to sessions
+  async function applyBulkStaffing(filterValue, leadCount, supportCount) {
+    const unitId = document.getElementById('unit_id')?.value;
+    if (!unitId) {
+      alert('No unit ID found. Please complete the previous steps first.');
+      return;
+    }
+    
+    const selectedType = document.querySelector('input[name="bulk_filter_type"]:checked')?.value;
+    const respectOverrides = document.getElementById('respect_overrides')?.checked || false;
+    
+    try {
+      const response = await fetch(`/unitcoordinator/units/${unitId}/bulk-staffing/apply`, {
+        method: 'POST',
+        headers: {
+          'Content-Type': 'application/json',
+          'X-CSRFToken': window.CSRF_TOKEN
+        },
+        body: JSON.stringify({
+          type: selectedType,
+          value: filterValue,
+          lead_staff_required: leadCount,
+          support_staff_required: supportCount,
+          respect_overrides: respectOverrides
+        })
+      });
+      
+      const data = await response.json();
+      if (data.ok) {
+        alert(`Bulk staffing applied: ${data.updated_sessions} out of ${data.total_sessions} sessions updated with ${leadCount} lead staff and ${supportCount} support staff.`);
+        // Refresh the review step if we're currently on it
+        if (currentStep === 5) {
+          populateReview();
+        }
+      } else {
+        alert(`Error: ${data.error}`);
+      }
+    } catch (e) {
+      console.error('Failed to apply bulk staffing:', e);
+      alert('Failed to apply bulk staffing. Please try again.');
+    }
+  }
+
+  // Initialize filter options when step 4 is shown
+  const step4Section = document.querySelector('[data-step="4"]');
+  if (step4Section) {
+    const observer = new MutationObserver((mutations) => {
+      mutations.forEach((mutation) => {
+        if (mutation.type === 'attributes' && mutation.attributeName === 'class') {
+          if (!step4Section.classList.contains('hidden')) {
+            updateFilterOptions();
+          }
+        }
+      });
+    });
+    observer.observe(step4Section, { attributes: true });
+  }
+}
+
+// Initialize bulk staffing when DOM is loaded
+document.addEventListener('DOMContentLoaded', initBulkStaffing);
+
+// ===== Unit Code Auto-Uppercase =====
+function initUnitCodeUppercase() {
+  const unitCodeInput = document.querySelector('input[name="unit_code"]');
+  
+  if (unitCodeInput) {
+    unitCodeInput.addEventListener('input', function(e) {
+      // Store cursor position
+      const cursorPosition = e.target.selectionStart;
+      
+      // Convert to uppercase
+      const uppercaseValue = e.target.value.toUpperCase();
+      
+      // Update the value
+      e.target.value = uppercaseValue;
+      
+      // Restore cursor position
+      e.target.setSelectionRange(cursorPosition, cursorPosition);
+    });
+    
+    // Also handle paste events
+    unitCodeInput.addEventListener('paste', function(e) {
+      // Allow the paste to complete, then convert to uppercase
+      setTimeout(() => {
+        const cursorPosition = e.target.selectionStart;
+        const uppercaseValue = e.target.value.toUpperCase();
+        e.target.value = uppercaseValue;
+        e.target.setSelectionRange(cursorPosition, cursorPosition);
+      }, 0);
+    });
+  }
+}
+
+// Initialize unit code uppercase when DOM is loaded
+document.addEventListener('DOMContentLoaded', initUnitCodeUppercase);
+
 
 document.addEventListener('DOMContentLoaded', initUnitTabs);
 
@@ -2768,277 +3038,4 @@
   }
   
   daysContainer.innerHTML = daysHTML;
-}
-=======
-// ===== Bulk Staffing Functionality =====
-function initBulkStaffing() {
-  const leadCountInput = document.getElementById('lead_count');
-  const supportCountInput = document.getElementById('support_count');
-  const leadDecreaseBtn = document.getElementById('lead_decrease');
-  const leadIncreaseBtn = document.getElementById('lead_increase');
-  const supportDecreaseBtn = document.getElementById('support_decrease');
-  const supportIncreaseBtn = document.getElementById('support_increase');
-  const filterSelect = document.getElementById('bulk_filter_select');
-  const filterTypeRadios = document.querySelectorAll('input[name="bulk_filter_type"]');
-  const previewBtn = document.getElementById('preview_bulk');
-  const applyBtn = document.getElementById('apply_bulk');
-  const resetBtn = document.getElementById('reset_bulk');
-
-  if (!leadCountInput || !supportCountInput) return;
-
-  // Counter controls
-  function updateCounter(input, delta) {
-    const current = parseInt(input.value) || 0;
-    const newValue = Math.max(0, current + delta);
-    input.value = newValue;
-  }
-
-  leadDecreaseBtn?.addEventListener('click', () => updateCounter(leadCountInput, -1));
-  leadIncreaseBtn?.addEventListener('click', () => updateCounter(leadCountInput, 1));
-  supportDecreaseBtn?.addEventListener('click', () => updateCounter(supportCountInput, -1));
-  supportIncreaseBtn?.addEventListener('click', () => updateCounter(supportCountInput, 1));
-
-  // Filter type change
-  filterTypeRadios.forEach(radio => {
-    radio.addEventListener('change', () => {
-      updateFilterOptions();
-    });
-  });
-
-  // Update filter options based on selected type
-  async function updateFilterOptions() {
-    const selectedType = document.querySelector('input[name="bulk_filter_type"]:checked')?.value;
-    const select = filterSelect;
-    
-    if (!select) return;
-
-    // Clear existing options
-    select.innerHTML = '<option value="">Choose an option...</option>';
-
-    if (selectedType === 'activity') {
-      // Get unique session types from created sessions
-      const sessionTypes = await getSessionTypes();
-      sessionTypes.forEach(type => {
-        const option = document.createElement('option');
-        option.value = type.value;
-        option.textContent = type.label;
-        select.appendChild(option);
-      });
-    } else if (selectedType === 'session_name') {
-      // Get unique session names
-      const sessionNames = await getSessionNames();
-      sessionNames.forEach(name => {
-        const option = document.createElement('option');
-        option.value = name.value;
-        option.textContent = name.label;
-        select.appendChild(option);
-      });
-    } else if (selectedType === 'module') {
-      // Get unique modules
-      const modules = await getModules();
-      modules.forEach(module => {
-        const option = document.createElement('option');
-        option.value = module.value;
-        option.textContent = module.label;
-        select.appendChild(option);
-      });
-    }
-  }
-
-  // Get session types from created sessions
-  async function getSessionTypes() {
-    const unitId = document.getElementById('unit_id')?.value;
-    if (!unitId) return [];
-    
-    try {
-      const response = await fetch(`/unitcoordinator/units/${unitId}/bulk-staffing/filters?type=activity`);
-      const data = await response.json();
-      return data.ok ? data.options : [];
-    } catch (e) {
-      console.error('Failed to fetch session types:', e);
-      return [];
-    }
-  }
-
-  // Get session names from created sessions
-  async function getSessionNames() {
-    const unitId = document.getElementById('unit_id')?.value;
-    if (!unitId) return [];
-    
-    try {
-      const response = await fetch(`/unitcoordinator/units/${unitId}/bulk-staffing/filters?type=session_name`);
-      const data = await response.json();
-      return data.ok ? data.options : [];
-    } catch (e) {
-      console.error('Failed to fetch session names:', e);
-      return [];
-    }
-  }
-
-  // Get modules from the current unit
-  async function getModules() {
-    const unitId = document.getElementById('unit_id')?.value;
-    if (!unitId) return [];
-    
-    try {
-      const response = await fetch(`/unitcoordinator/units/${unitId}/bulk-staffing/filters?type=module`);
-      const data = await response.json();
-      return data.ok ? data.options : [];
-    } catch (e) {
-      console.error('Failed to fetch modules:', e);
-      return [];
-    }
-  }
-
-  // Preview functionality
-  previewBtn?.addEventListener('click', async () => {
-    const selectedFilter = filterSelect.value;
-    const leadCount = parseInt(leadCountInput.value) || 0;
-    const supportCount = parseInt(supportCountInput.value) || 0;
-    
-    if (!selectedFilter) {
-      alert('Please select a filter option first.');
-      return;
-    }
-
-    // Show preview of what will be updated
-    const sessions = await getFilteredSessions(selectedFilter);
-    alert(`Preview: ${sessions.length} sessions will be updated with ${leadCount} lead staff and ${supportCount} support staff.`);
-  });
-
-  // Apply functionality
-  applyBtn?.addEventListener('click', async () => {
-    const selectedFilter = filterSelect.value;
-    const leadCount = parseInt(leadCountInput.value) || 0;
-    const supportCount = parseInt(supportCountInput.value) || 0;
-    
-    if (!selectedFilter) {
-      alert('Please select a filter option first.');
-      return;
-    }
-
-    // Apply bulk staffing to filtered sessions
-    await applyBulkStaffing(selectedFilter, leadCount, supportCount);
-  });
-
-  // Reset functionality
-  resetBtn?.addEventListener('click', () => {
-    leadCountInput.value = '0';
-    supportCountInput.value = '0';
-  });
-
-  // Get filtered sessions based on selected filter
-  async function getFilteredSessions(filterValue) {
-    const unitId = document.getElementById('unit_id')?.value;
-    if (!unitId) return [];
-    
-    const selectedType = document.querySelector('input[name="bulk_filter_type"]:checked')?.value;
-    
-    try {
-      const response = await fetch(`/unitcoordinator/units/${unitId}/bulk-staffing/sessions?type=${selectedType}&value=${encodeURIComponent(filterValue)}`);
-      const data = await response.json();
-      return data.ok ? data.sessions : [];
-    } catch (e) {
-      console.error('Failed to fetch filtered sessions:', e);
-      return [];
-    }
-  }
-
-  // Apply bulk staffing to sessions
-  async function applyBulkStaffing(filterValue, leadCount, supportCount) {
-    const unitId = document.getElementById('unit_id')?.value;
-    if (!unitId) {
-      alert('No unit ID found. Please complete the previous steps first.');
-      return;
-    }
-    
-    const selectedType = document.querySelector('input[name="bulk_filter_type"]:checked')?.value;
-    const respectOverrides = document.getElementById('respect_overrides')?.checked || false;
-    
-    try {
-      const response = await fetch(`/unitcoordinator/units/${unitId}/bulk-staffing/apply`, {
-        method: 'POST',
-        headers: {
-          'Content-Type': 'application/json',
-          'X-CSRFToken': window.CSRF_TOKEN
-        },
-        body: JSON.stringify({
-          type: selectedType,
-          value: filterValue,
-          lead_staff_required: leadCount,
-          support_staff_required: supportCount,
-          respect_overrides: respectOverrides
-        })
-      });
-      
-      const data = await response.json();
-      if (data.ok) {
-        alert(`Bulk staffing applied: ${data.updated_sessions} out of ${data.total_sessions} sessions updated with ${leadCount} lead staff and ${supportCount} support staff.`);
-        // Refresh the review step if we're currently on it
-        if (currentStep === 5) {
-          populateReview();
-        }
-      } else {
-        alert(`Error: ${data.error}`);
-      }
-    } catch (e) {
-      console.error('Failed to apply bulk staffing:', e);
-      alert('Failed to apply bulk staffing. Please try again.');
-    }
-  }
-
-  // Initialize filter options when step 4 is shown
-  const step4Section = document.querySelector('[data-step="4"]');
-  if (step4Section) {
-    const observer = new MutationObserver((mutations) => {
-      mutations.forEach((mutation) => {
-        if (mutation.type === 'attributes' && mutation.attributeName === 'class') {
-          if (!step4Section.classList.contains('hidden')) {
-            updateFilterOptions();
-          }
-        }
-      });
-    });
-    observer.observe(step4Section, { attributes: true });
-  }
-}
-
-// Initialize bulk staffing when DOM is loaded
-document.addEventListener('DOMContentLoaded', initBulkStaffing);
-
-// ===== Unit Code Auto-Uppercase =====
-function initUnitCodeUppercase() {
-  const unitCodeInput = document.querySelector('input[name="unit_code"]');
-  
-  if (unitCodeInput) {
-    unitCodeInput.addEventListener('input', function(e) {
-      // Store cursor position
-      const cursorPosition = e.target.selectionStart;
-      
-      // Convert to uppercase
-      const uppercaseValue = e.target.value.toUpperCase();
-      
-      // Update the value
-      e.target.value = uppercaseValue;
-      
-      // Restore cursor position
-      e.target.setSelectionRange(cursorPosition, cursorPosition);
-    });
-    
-    // Also handle paste events
-    unitCodeInput.addEventListener('paste', function(e) {
-      // Allow the paste to complete, then convert to uppercase
-      setTimeout(() => {
-        const cursorPosition = e.target.selectionStart;
-        const uppercaseValue = e.target.value.toUpperCase();
-        e.target.value = uppercaseValue;
-        e.target.setSelectionRange(cursorPosition, cursorPosition);
-      }, 0);
-    });
-  }
-}
-
-// Initialize unit code uppercase when DOM is loaded
-document.addEventListener('DOMContentLoaded', initUnitCodeUppercase);
-
->>>>>>> 955af849
+}