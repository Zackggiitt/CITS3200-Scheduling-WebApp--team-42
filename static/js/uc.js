--- conflicted
+++ resolved
@@ -2316,7 +2316,6 @@
 
 document.addEventListener('DOMContentLoaded', initUnitTabs);
 
-<<<<<<< HEAD
 // ===== Bulk Staffing Functionality =====
 function initBulkStaffing() {
   const leadCountInput = document.getElementById('lead_count');
@@ -2588,7 +2587,6 @@
 // Initialize unit code uppercase when DOM is loaded
 document.addEventListener('DOMContentLoaded', initUnitCodeUppercase);
 
-=======
 
 document.addEventListener('DOMContentLoaded', initUnitTabs);
 
@@ -3040,5 +3038,4 @@
   }
   
   daysContainer.innerHTML = daysHTML;
-}
->>>>>>> 079f19e4
+}