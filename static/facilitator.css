--- conflicted
+++ resolved
@@ -5470,7 +5470,6 @@
   margin: 0;
 }
 
-<<<<<<< HEAD
 /* Notification Styles */
 .notification-container {
   position: fixed;
@@ -5635,7 +5634,6 @@
     align-self: flex-end;
     width: fit-content;
   }
-=======
 /* Incoming Requests Styling */
 .requests-section.incoming-requests {
   border-left: 4px solid #3b82f6; /* Blue border for incoming requests */
@@ -5657,5 +5655,4 @@
 .request-card.incoming .status-badge {
   background: #dbeafe;
   color: #1e40af;
->>>>>>> 38d159fd
 }