from flask_sqlalchemy import SQLAlchemy
from datetime import datetime, timedelta
from enum import Enum

db = SQLAlchemy()

class UserRole(Enum):
    ADMIN = "admin"
    UNIT_COORDINATOR = "Unit_Coordinator"
    FACILITATOR = "facilitator"
    

class SwapStatus(Enum):
    PENDING = "pending"
    FACILITATOR_PENDING = "facilitator_pending"
    COORDINATOR_PENDING = "coordinator_pending"
    APPROVED = "approved"
    REJECTED = "rejected"
    FACILITATOR_DECLINED = "facilitator_declined"
    COORDINATOR_DECLINED = "coordinator_declined"

# Add new enum for skill levels
class SkillLevel(Enum):
    PROFICIENT = "proficient"
    HAVE_RUN_BEFORE = "have_run_before"
    HAVE_SOME_SKILL = "have_some_skill"
    NO_INTEREST = "no_interest"

# Add enum for recurring patterns
class RecurringPattern(Enum):
    DAILY = "daily"
    WEEKLY = "weekly"
    MONTHLY = "monthly"
    CUSTOM = "custom"

# Add enum for schedule states
class ScheduleStatus(Enum):
    DRAFT = "draft"
    PUBLISHED = "published"
    UNPUBLISHED = "unpublished"

# Add new models for units and modules
class Unit(db.Model):
    id = db.Column(db.Integer, primary_key=True)
    unit_code = db.Column(db.String(20), nullable=False)
    unit_name = db.Column(db.String(200), nullable=False)
    year = db.Column(db.Integer, nullable=False)
    semester = db.Column(db.String(20), nullable=False)
    description = db.Column(db.Text, nullable=True)   # ← add this
    created_by = db.Column(db.Integer, db.ForeignKey('user.id'), nullable=False)
    created_at = db.Column(db.DateTime, default=datetime.utcnow)
    start_date  = db.Column(db.Date)   # first day unit runs
    end_date    = db.Column(db.Date)   # last day unit runs
    
    # Schedule state management fields
    schedule_status = db.Column(db.Enum(ScheduleStatus), default=ScheduleStatus.DRAFT, nullable=False)
    published_at = db.Column(db.DateTime, nullable=True)
    unpublished_at = db.Column(db.DateTime, nullable=True)
    unpublished_by = db.Column(db.Integer, db.ForeignKey('user.id'), nullable=True)
    unpublish_reason = db.Column(db.Text, nullable=True)
    version_history = db.Column(db.Text, nullable=True)  # JSON string for version tracking

    creator = db.relationship("User", foreign_keys=[created_by], backref="created_units")
    unpublisher = db.relationship("User", foreign_keys=[unpublished_by], backref="unpublished_units")
    __table_args__ = (
        db.UniqueConstraint("unit_code", "year", "semester", "created_by", name="uq_unit_per_uc"),
    )
    
# models.py
class UnitVenue(db.Model):
    __tablename__ = "unit_venue"
    id = db.Column(db.Integer, primary_key=True)
    unit_id = db.Column(db.Integer, db.ForeignKey('unit.id'), nullable=False)
    venue_id = db.Column(db.Integer, db.ForeignKey('venue.id'), nullable=False)

    unit = db.relationship('Unit', backref=db.backref('unit_venues', cascade='all, delete-orphan', lazy=True))
    venue = db.relationship('Venue', backref=db.backref('used_in_units', cascade='all, delete-orphan', lazy=True))

    __table_args__ = (db.UniqueConstraint('unit_id', 'venue_id', name='uq_venue_per_unit'),)



class Module(db.Model):
    id = db.Column(db.Integer, primary_key=True)
    unit_id = db.Column(db.Integer, db.ForeignKey('unit.id'), nullable=False)
    module_name = db.Column(db.String(100), nullable=False)  # e.g., "Lab 1", "Workshop A"
    module_type = db.Column(db.String(50))  # lab, tutorial, lecture, workshop
    created_at = db.Column(db.DateTime, default=datetime.utcnow)
    
    # Relationships
    unit = db.relationship('Unit', backref='modules')
    
    def __repr__(self):
        return f'<Module {self.unit.unit_code} - {self.module_name} ({self.module_type})>'

class User(db.Model):
    id = db.Column(db.Integer, primary_key=True)
    email = db.Column(db.String(255), unique=True, nullable=False)
    first_name = db.Column(db.String(100))
    last_name = db.Column(db.String(100))
    phone_number = db.Column(db.String(20))
    staff_number = db.Column(db.String(20))
    password_hash = db.Column(db.String(255), nullable=True)
    role = db.Column(db.Enum(UserRole), nullable=False, default=UserRole.FACILITATOR)
    
    # OAuth related fields
    oauth_provider = db.Column(db.String(50), nullable=True)
    oauth_id = db.Column(db.String(255), nullable=True)
    avatar_url = db.Column(db.String(500), nullable=True)
    
    # Facilitator specific fields - Updated to store skill levels
    skills_with_levels = db.Column(db.Text)  # JSON string of {skill: level} pairs
    preferences = db.Column(db.Text)  # JSON string of preferences
    
    # Keep old skills field for backward compatibility
    skills = db.Column(db.Text)  # JSON string of skills
    
    # Hours constraints for optimization
    min_hours = db.Column(db.Integer, default=0)
    max_hours = db.Column(db.Integer, default=20)
    
    @property
    def full_name(self):
        return f"{self.first_name or ''} {self.last_name or ''}".strip() or self.email
    
    def set_password(self, password):
        """Set password hash"""
        from werkzeug.security import generate_password_hash
        self.password_hash = generate_password_hash(password)
    
    def check_password(self, password):
        """Check password against hash"""
        from werkzeug.security import check_password_hash
        if not self.password_hash:
            return False
        return check_password_hash(self.password_hash, password)
    
    # Relationships
    # availability relationship removed; use `user.unavailabilities` via `Unavailability.user` backref instead
    assignments = db.relationship('Assignment', backref='facilitator', lazy=True)
    swap_requests_made = db.relationship('SwapRequest', foreign_keys='SwapRequest.requester_id', backref='requester', lazy=True)
    swap_requests_received = db.relationship('SwapRequest', foreign_keys='SwapRequest.target_id', backref='target', lazy=True)
    
    def __repr__(self):
        return f'<User {self.email} ({self.role.value}))>'

class Session(db.Model):
    id = db.Column(db.Integer, primary_key=True)
    module_id = db.Column(db.Integer, db.ForeignKey('module.id'), nullable=False)
    session_type = db.Column(db.String(100))  # lab, tutorial, etc.
    start_time = db.Column(db.DateTime, nullable=False)
    end_time = db.Column(db.DateTime, nullable=False)
    day_of_week = db.Column(db.Integer)  # 0=Monday, 6=Sunday for recurring sessions
    location = db.Column(db.String(200))
    required_skills = db.Column(db.Text)  # JSON string of required skills
    max_facilitators = db.Column(db.Integer, default=1)
    lead_staff_required = db.Column(db.Integer, default=1)  # Number of lead staff required
    support_staff_required = db.Column(db.Integer, default=0)  # Number of support staff required
    created_at = db.Column(db.DateTime, default=datetime.utcnow)
    
    # Relationships
    module = db.relationship('Module', backref='sessions')
    assignments = db.relationship('Assignment', backref='session', lazy=True, cascade='all, delete-orphan')
    
    def __repr__(self):
        return f'<Session {self.module.module_name} - {self.start_time}>'
    
class Venue(db.Model):
    id = db.Column(db.Integer, primary_key=True)
    name = db.Column(db.String(120), nullable=False, unique=True)
    capacity = db.Column(db.Integer, nullable=True)  # optional
    location = db.Column(db.String(200), nullable=True)

    def __repr__(self):
        return f"<Venue {self.name}>"
    
class Facilitator(db.Model):
    id = db.Column(db.Integer, primary_key=True)
    first_name = db.Column(db.String(80), nullable=False)
    last_name = db.Column(db.String(80), nullable=False)
    phone = db.Column(db.String(20), nullable=False)
    staff_number = db.Column(db.String(50), unique=True, nullable=True)
    email = db.Column(db.String(120), unique=True, nullable=False)
    password_hash = db.Column(db.String(255), nullable=False)
    created_at = db.Column(db.DateTime, default=datetime.utcnow)
    
    def __repr__(self):
        return f'<Facilitator {self.first_name} {self.last_name}>'
    
class UnitFacilitator(db.Model):
    __tablename__ = "unit_facilitator"

    id = db.Column(db.Integer, primary_key=True)
    unit_id = db.Column(db.Integer, db.ForeignKey('unit.id'), nullable=False)
    user_id = db.Column(db.Integer, db.ForeignKey('user.id'), nullable=False)

    unit = db.relationship('Unit', backref=db.backref('unit_facilitators', cascade='all, delete-orphan', lazy=True))
    user = db.relationship('User', backref=db.backref('facilitated_units', cascade='all, delete-orphan', lazy=True))

    __table_args__ = (
        db.UniqueConstraint('unit_id', 'user_id', name='uq_facilitator_per_unit'),
    )

    def __repr__(self):
        return f'<UnitFacilitator unit={self.unit_id} user={self.user_id}>'



# Availability model deprecated and removed. Use Unavailability entries (date-based blocks)

class Unavailability(db.Model):
    id = db.Column(db.Integer, primary_key=True)
    user_id = db.Column(db.Integer, db.ForeignKey('user.id'), nullable=False)
    unit_id = db.Column(db.Integer, db.ForeignKey('unit.id'), nullable=False)
    date = db.Column(db.Date, nullable=False)  # Specific date instead of day_of_week
    start_time = db.Column(db.Time, nullable=True)  # Nullable for full day unavailability
    end_time = db.Column(db.Time, nullable=True)  # Nullable for full day unavailability
    is_full_day = db.Column(db.Boolean, default=False)  # Flag for full day unavailability
    recurring_pattern = db.Column(db.Enum(RecurringPattern), nullable=True)  # Enum for recurring pattern
    recurring_end_date = db.Column(db.Date, nullable=True)  # When recurring pattern ends
    recurring_interval = db.Column(db.Integer, default=1)  # For custom patterns (e.g., every 2 weeks)
    reason = db.Column(db.Text, nullable=True)  # Optional reason for unavailability
    created_at = db.Column(db.DateTime, default=datetime.utcnow)
    updated_at = db.Column(db.DateTime, default=datetime.utcnow, onupdate=datetime.utcnow)
    
    # Relationships
    user = db.relationship('User', backref='unavailabilities')
    unit = db.relationship('Unit', backref='unavailabilities')
    
    # Constraints
    __table_args__ = (
        db.UniqueConstraint('user_id', 'unit_id', 'date', 'start_time', 'end_time', name='unique_unavailability_slot'),
    )
    
    def __repr__(self):
        if self.is_full_day:
            return f'<Unavailability {self.user.email} - {self.unit.unit_code} - {self.date} (Full Day)>'
        else:
            return f'<Unavailability {self.user.email} - {self.unit.unit_code} - {self.date} ({self.start_time}-{self.end_time})>'
    
    @property
    def is_recurring(self):
        """Check if this unavailability is part of a recurring pattern"""
        return self.recurring_pattern is not None
    
    def get_recurring_dates(self):
        """Generate all dates for this recurring unavailability pattern"""
        if not self.is_recurring or not self.recurring_end_date:
            return [self.date]
        
        dates = [self.date]
        current_date = self.date
        
        while current_date < self.recurring_end_date:
            if self.recurring_pattern == RecurringPattern.DAILY:
                current_date = current_date + timedelta(days=self.recurring_interval)
            elif self.recurring_pattern == RecurringPattern.WEEKLY or self.recurring_pattern == RecurringPattern.CUSTOM:
                # CUSTOM is treated as weekly with custom interval
                current_date = current_date + timedelta(weeks=self.recurring_interval)
            elif self.recurring_pattern == RecurringPattern.MONTHLY:
                # Simple monthly increment (doesn't handle month-end edge cases)
                year = current_date.year
                month = current_date.month + self.recurring_interval
                if month > 12:
                    year += 1
                    month -= 12
                try:
                    current_date = current_date.replace(year=year, month=month)
                except ValueError:
                    # Handle month-end edge cases
                    current_date = current_date.replace(year=year, month=month, day=1) - timedelta(days=1)
            
            if current_date <= self.recurring_end_date:
                dates.append(current_date)
        
        return dates

class Assignment(db.Model):
    id = db.Column(db.Integer, primary_key=True)
    session_id = db.Column(db.Integer, db.ForeignKey('session.id'), nullable=False)
    facilitator_id = db.Column(db.Integer, db.ForeignKey('user.id'), nullable=False)
    assigned_at = db.Column(db.DateTime, default=datetime.utcnow)
<<<<<<< HEAD
    is_confirmed = db.Column(db.Boolean, default=True)
=======
    is_confirmed = db.Column(db.Boolean, default=False)
    role = db.Column(db.String(20), default='lead')  # 'lead' or 'support'
>>>>>>> dda2ee39
    
    def __repr__(self):
        return f'<Assignment {self.facilitator.email} -> {self.session.module.module_name} ({self.role})>'

class SwapRequest(db.Model):
    id = db.Column(db.Integer, primary_key=True)
    requester_id = db.Column(db.Integer, db.ForeignKey('user.id'), nullable=False)
    target_id = db.Column(db.Integer, db.ForeignKey('user.id'), nullable=False)
    requester_assignment_id = db.Column(db.Integer, db.ForeignKey('assignment.id'), nullable=False)
    target_assignment_id = db.Column(db.Integer, db.ForeignKey('assignment.id'), nullable=False)
    reason = db.Column(db.Text)
    status = db.Column(db.Enum(SwapStatus), default=SwapStatus.FACILITATOR_PENDING)
    
    # Two-step approval process fields
    facilitator_confirmed = db.Column(db.Boolean, default=False)
    facilitator_confirmed_at = db.Column(db.DateTime)
    facilitator_decline_reason = db.Column(db.Text)
    coordinator_decline_reason = db.Column(db.Text)
    
    # Legacy fields (keeping for backward compatibility)
    admin_notes = db.Column(db.Text)
    created_at = db.Column(db.DateTime, default=datetime.utcnow)
    reviewed_at = db.Column(db.DateTime)
    reviewed_by = db.Column(db.Integer, db.ForeignKey('user.id'))
    
    # Relationships
    requester_assignment = db.relationship('Assignment', foreign_keys=[requester_assignment_id])
    target_assignment = db.relationship('Assignment', foreign_keys=[target_assignment_id])
    reviewer = db.relationship('User', foreign_keys=[reviewed_by])
    
    def __repr__(self):
        return f'<SwapRequest {self.requester.email} <-> {self.target.email} ({self.status.value})>'

# Add after existing models
class FacilitatorSkill(db.Model):
    id = db.Column(db.Integer, primary_key=True)
    facilitator_id = db.Column(db.Integer, db.ForeignKey('user.id'), nullable=False)
    module_id = db.Column(db.Integer, db.ForeignKey('module.id'), nullable=False)
    skill_level = db.Column(db.Enum(SkillLevel), nullable=False, default=SkillLevel.HAVE_SOME_SKILL)
    experience_description = db.Column(db.Text, nullable=True)
    created_at = db.Column(db.DateTime, default=datetime.utcnow)
    updated_at = db.Column(db.DateTime, default=datetime.utcnow, onupdate=datetime.utcnow)
    
    # Relationships
    facilitator = db.relationship('User', backref=db.backref('facilitator_skills', lazy=True, cascade='all, delete-orphan'))
    module = db.relationship('Module', backref='facilitator_skills')
    
    __table_args__ = (
        db.UniqueConstraint('facilitator_id', 'module_id', name='unique_facilitator_module_skill'),
    )
    
    def __repr__(self):
        return f'<FacilitatorSkill {self.facilitator.email} - {self.module.module_name} ({self.skill_level.value})>'
    
class Notification(db.Model):
    id = db.Column(db.Integer, primary_key=True)
    user_id = db.Column(db.Integer, db.ForeignKey('user.id'), nullable=False)
    message = db.Column(db.String(255), nullable=False)
    is_read = db.Column(db.Boolean, default=False)
    created_at = db.Column(db.DateTime, default=datetime.utcnow)

    user = db.relationship('User', backref='notifications')

    def __repr__(self):
        return f'<Notification {self.user.email} - {self.message[:20]}>'
<|MERGE_RESOLUTION|>--- conflicted
+++ resolved
@@ -280,12 +280,8 @@
     session_id = db.Column(db.Integer, db.ForeignKey('session.id'), nullable=False)
     facilitator_id = db.Column(db.Integer, db.ForeignKey('user.id'), nullable=False)
     assigned_at = db.Column(db.DateTime, default=datetime.utcnow)
-<<<<<<< HEAD
     is_confirmed = db.Column(db.Boolean, default=True)
-=======
-    is_confirmed = db.Column(db.Boolean, default=False)
     role = db.Column(db.String(20), default='lead')  # 'lead' or 'support'
->>>>>>> dda2ee39
     
     def __repr__(self):
         return f'<Assignment {self.facilitator.email} -> {self.session.module.module_name} ({self.role})>'
