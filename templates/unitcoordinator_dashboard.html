<!-- HTML Template with Jinja2 syntax -->
<!DOCTYPE html>
<html lang="en">
<head>
  <meta charset="utf-8" />
  <meta name="viewport" content="width=device-width, initial-scale=1" />
  <title>Unit Coordinator Portal</title>

  <!-- Tailwind (utility only) -->
  <link rel="stylesheet" href="https://cdn.jsdelivr.net/npm/tailwindcss@2.2.19/dist/tailwind.min.css" />
  <!-- Material Icons (filled) -->
  <link rel="stylesheet" href="https://fonts.googleapis.com/icon?family=Material+Icons" />

  <!-- Flatpickr (date picker) -->
  <link rel="stylesheet" href="https://cdn.jsdelivr.net/npm/flatpickr/dist/flatpickr.min.css">
  <link rel="stylesheet" href="https://cdn.jsdelivr.net/npm/flatpickr/dist/themes/airbnb.css">
  <script src="https://cdn.jsdelivr.net/npm/flatpickr@4.6.13/dist/flatpickr.min.js"></script>

  <!-- FullCalendar -->
  <script src="https://cdn.jsdelivr.net/npm/fullcalendar@5.11.3/main.min.js"></script>
  <link rel="stylesheet" href="https://cdn.jsdelivr.net/npm/fullcalendar@5.11.3/main.min.css">

  <!-- Chart.js -->
  <script src="https://cdn.jsdelivr.net/npm/chart.js@4.4.0/dist/chart.min.js"></script>

  <!-- App CSS -->
  <link rel="stylesheet" href="{{ url_for('static', filename='uc.css') }}" />
  <style>
    /* small helper styles for “Outside range” label on day headers */
    .fc-daygrid-day.out-of-range,
    .fc-timegrid-col.out-of-range {
      opacity: .5;
      pointer-events: none;
      background-image: repeating-linear-gradient(
        -45deg, rgba(229,231,235,.8), rgba(229,231,235,.8) 6px, transparent 6px, transparent 12px
      );
    }
    .fc-col-header-cell .fc-outside-chip {
      display: inline-block;
      font-size: 10px;
      color: #6b7280;
      background: #f3f4f6;
      border: 1px solid #e5e7eb;
      border-radius: 9999px;
      padding: 2px 6px;
      margin-left: 6px;
      vertical-align: middle;
    }
    
    /* Profile button styling */
    .user-profile-container {
      position: relative;
    }
    
    .user-profile-btn {
      display: flex;
      align-items: center;
      gap: 8px;
      background: none;
      border: none;
      cursor: pointer;
      padding: 8px 12px;
      border-radius: 8px;
      transition: background-color 0.2s ease;
    }
    
    .user-profile-btn:hover {
      background-color: #f3f4f6;
    }
    
    .user-profile-btn:active {
      background-color: #e5e7eb;
    }
    
    .profile-arrow {
      font-size: 18px;
      color: #6b7280;
      transition: transform 0.2s ease;
    }
    
    .user-profile-container:hover .profile-arrow {
      transform: rotate(180deg);
    }
    
    /* Profile dropdown styling */
    .profile-dropdown {
      position: absolute;
      top: 100%;
      right: 0;
      width: 280px;
      background: white;
      border: 1px solid #e5e7eb;
      border-radius: 12px;
      box-shadow: 0 10px 25px rgba(0, 0, 0, 0.1);
      opacity: 0;
      visibility: hidden;
      transform: translateY(-10px);
      transition: all 0.2s ease;
      z-index: 1000;
      margin-top: 8px;
    }
    
    .user-profile-container:hover .profile-dropdown {
      opacity: 1;
      visibility: visible;
      transform: translateY(0);
    }
    
    .profile-dropdown-header {
      padding: 16px;
      background: #f8fafc;
      border-radius: 12px 12px 0 0;
    }
    
    .profile-info {
      display: flex;
      align-items: center;
      gap: 12px;
    }
    
    .profile-icon {
      font-size: 40px;
      color: #6366f1;
    }
    
    .profile-name {
      font-weight: 600;
      color: #1f2937;
      font-size: 16px;
    }
    
    .profile-email {
      color: #6b7280;
      font-size: 14px;
    }
    
    .profile-dropdown-divider {
      height: 1px;
      background: #e5e7eb;
      margin: 8px 0;
    }
    
    .profile-dropdown-menu {
      padding: 8px 0;
    }
    
    .profile-menu-item {
      display: flex;
      align-items: center;
      gap: 12px;
      padding: 12px 16px;
      color: #374151;
      text-decoration: none;
      transition: background-color 0.2s ease;
      font-size: 14px;
    }
    
    .profile-menu-item:hover {
      background-color: #f3f4f6;
      color: #1f2937;
    }
    
    .profile-menu-item .material-icons {
      font-size: 20px;
      color: #6b7280;
    }
    
    .profile-menu-item:hover .material-icons {
      color: #6366f1;
    }
    
    .logout-item {
      color: #dc2626;
    }
    
    .logout-item:hover {
      background-color: #fef2f2;
      color: #b91c1c;
    }
    
    .logout-item .material-icons {
      color: #dc2626;
    }
    
    .logout-item:hover .material-icons {
      color: #b91c1c;
    }
    
    /* Skill tag tooltip styling */
    .skill-tag {
      position: relative;
      cursor: pointer;
      transition: all 0.2s ease;
    }
    
    .skill-tag:hover {
      background-color: #f3f4f6;
      border-color: #6366f1;
      transform: translateY(-1px);
      box-shadow: 0 2px 8px rgba(0, 0, 0, 0.1);
    }
    
    .skill-tag:active {
      transform: translateY(0);
      box-shadow: 0 1px 4px rgba(0, 0, 0, 0.1);
    }
    
    /* Custom tooltip for skill tags */
    .skill-tag::after {
      content: attr(data-experience);
      position: absolute;
      bottom: 100%;
      left: 50%;
      transform: translateX(-50%);
      background-color: #1f2937;
      color: white;
      padding: 12px 16px;
      border-radius: 8px;
      font-size: 13px;
      line-height: 1.4;
      white-space: normal;
      width: 280px;
      max-width: 300px;
      word-wrap: break-word;
      opacity: 0;
      visibility: hidden;
      transition: opacity 0.2s ease, visibility 0.2s ease;
      z-index: 1000;
      margin-bottom: 8px;
      box-shadow: 0 6px 20px rgba(0, 0, 0, 0.2);
      text-align: left;
    }
    
    .skill-tag::before {
      content: "";
      position: absolute;
      bottom: 100%;
      left: 50%;
      transform: translateX(-50%);
      border: 6px solid transparent;
      border-top-color: #1f2937;
      opacity: 0;
      visibility: hidden;
      transition: opacity 0.2s ease, visibility 0.2s ease;
      z-index: 1000;
      margin-bottom: 2px;
    }
    
    .skill-tag:hover::after,
    .skill-tag:hover::before {
      opacity: 1;
      visibility: visible;
    }
    
    /* Experience Modal Styling */
    .experience-modal {
      max-width: 500px;
      width: 90%;
    }
    
    .experience-info {
      padding: 20px 0;
    }
    
    .experience-header {
      margin-bottom: 20px;
      padding-bottom: 15px;
      border-bottom: 1px solid #e5e7eb;
    }
    
    .skill-info {
      display: flex;
      gap: 10px;
      align-items: center;
    }
    
    .skill-module {
      background-color: #6366f1;
      color: white;
      padding: 6px 12px;
      border-radius: 20px;
      font-size: 14px;
      font-weight: 500;
    }
    
    .skill-level {
      background-color: #f3f4f6;
      color: #374151;
      padding: 6px 12px;
      border-radius: 20px;
      font-size: 14px;
      font-weight: 500;
    }
    
    .experience-content h3 {
      font-size: 16px;
      font-weight: 600;
      color: #374151;
      margin-bottom: 12px;
    }
    
    .experience-text {
      background-color: #f9fafb;
      border: 1px solid #e5e7eb;
      border-radius: 8px;
      padding: 16px;
      font-size: 14px;
      line-height: 1.6;
      color: #374151;
      max-height: 300px;
      overflow-y: auto;
      white-space: pre-wrap;
      word-wrap: break-word;
    }
    
    /* Modal overlay and hidden class */
    .modal-overlay {
      position: fixed;
      top: 0;
      left: 0;
      width: 100%;
      height: 100%;
      background-color: rgba(0, 0, 0, 0.5);
      display: flex;
      justify-content: center;
      align-items: center;
      z-index: 1000;
    }
    
    .modal-overlay.hidden {
      display: none;
    }
    
    .modal-box {
      background: white;
      border-radius: 12px;
      box-shadow: 0 20px 25px -5px rgba(0, 0, 0, 0.1), 0 10px 10px -5px rgba(0, 0, 0, 0.04);
      max-height: 90vh;
      overflow-y: auto;
      position: relative;
    }
    
    .modal-close {
      position: absolute;
      top: 16px;
      right: 16px;
      background: none;
      border: none;
      font-size: 24px;
      cursor: pointer;
      color: #6b7280;
      z-index: 10;
    }
    
    .modal-close:hover {
      color: #374151;
    }
    
    .modal-top {
      padding: 24px 24px 0 24px;
    }
    
    .modal-title h1 {
      font-size: 20px;
      font-weight: 600;
      color: #111827;
      margin: 0 0 8px 0;
    }
    
    .modal-title p {
      color: #6b7280;
      margin: 0;
      font-size: 14px;
    }
    
    .modal-content {
      padding: 0 24px;
    }
    
    .modal-footer {
      padding: 16px 24px 24px 24px;
      display: flex;
      justify-content: flex-end;
      gap: 12px;
    }
    
    .btn-primary {
      background-color: #6366f1;
      color: white;
      border: none;
      padding: 8px 16px;
      border-radius: 6px;
      font-size: 14px;
      font-weight: 500;
      cursor: pointer;
      transition: background-color 0.2s ease;
    }
    
    .btn-primary:hover {
      background-color: #5856eb;
    }
  </style>
</head>
<body class="bg-gray-50">
  <!-- HEADER -->
  <header class="header">
    <div class="container">
      <div class="left" aria-label="Application">
        <span class="material-icons icon-school" aria-hidden="true">school</span>
        <h1 class="title">Unit Coordinator Portal</h1>
      </div>

      <div class="right">
        <button class="create-unit-btn" type="button" aria-label="Create Unit" onclick="openCreateUnitModal()">
          <span class="material-icons icon-add" aria-hidden="true">add</span>
          <span>Create Unit</span>
        </button>

        <div class="notification-container">
          <button class="icon-btn notification-btn" type="button" aria-label="Notifications" onclick="openNotificationsModal()">
            <span class="material-icons" aria-hidden="true">notifications</span>
          </button>
          {% if notifications and notifications > 0 %}
            <span class="notification-badge" aria-label="{{ notifications }} unread notifications">
              {{ notifications }}
            </span>
          {% endif %}
        </div>

        <div class="user" aria-label="Current user">
          <div class="user-profile-container">
            <button class="user-profile-btn" aria-label="Open profile">
              <span class="material-icons icon-account" aria-hidden="true">account_circle</span>
              <span class="user-name">{{ user.full_name }}</span>
              <span class="material-icons profile-arrow" aria-hidden="true">arrow_drop_down</span>
            </button>
            
            <!-- Profile Dropdown Menu -->
            <div class="profile-dropdown" id="profileDropdown">
              <div class="profile-dropdown-header">
                <div class="profile-info">
                  <span class="material-icons profile-icon">account_circle</span>
                  <div>
                    <div class="profile-name">{{ user.full_name }}</div>
                    <div class="profile-email">{{ user.email }}</div>
                  </div>
                </div>
              </div>
              
              <div class="profile-dropdown-divider"></div>
              
              <div class="profile-dropdown-menu">
                <a href="#" class="profile-menu-item" onclick="openProfilePage()">
                  <span class="material-icons">person</span>
                  <span>View Profile</span>
                </a>
                <a href="{{ url_for('unitcoordinator.account_settings') }}" class="profile-menu-item">
                  <span class="material-icons">settings</span>
                  <span>Account Settings</span>
                </a>
                <a href="#" class="profile-menu-item" onclick="openPreferences()">
                  <span class="material-icons">tune</span>
                  <span>Preferences</span>
                </a>
                <a href="#" class="profile-menu-item" onclick="openNotifications()">
                  <span class="material-icons">notifications</span>
                  <span>Notifications</span>
                </a>
                
                <div class="profile-dropdown-divider"></div>
                
                <a href="#" class="profile-menu-item" onclick="openHelp()">
                  <span class="material-icons">help</span>
                  <span>Help & Support</span>
                </a>
                <a href="#" class="profile-menu-item" onclick="openAbout()">
                  <span class="material-icons">info</span>
                  <span>About</span>
                </a>
                
                <div class="profile-dropdown-divider"></div>
                
                <a href="#" class="profile-menu-item logout-item" onclick="confirmLogout()">
                  <span class="material-icons">logout</span>
                  <span>Sign Out</span>
                </a>
              </div>
            </div>
          </div>
        </div>

        <span class="role-badge">
          {{ user.role.value.replace('_', ' ') | title }}
        </span>

        <!-- Hidden logout form for profile dropdown to use -->
        <form method="POST" action="{{ url_for('auth.logout') }}" class="logout-form" style="display: none;">
          <input type="hidden" name="csrf_token" value="{{ csrf_token() }}">
        </form>
      </div>
    </div>
  </header>

  <!-- MAIN CONTENT -->
  <main class="flex justify-center mt-10">
    {% if not units %}
      <!-- Empty state -->
      <div class="bg-white shadow rounded-xl p-6 w-full max-w-md text-center">
        <span class="material-icons text-gray-700 text-5xl mb-3">apartment</span>
        <h2 class="text-lg font-semibold mb-2">Create Your First Unit</h2>
        <p class="text-gray-600 text-sm mb-4">
          Get started by creating your first unit. You’ll be able to manage facilitators, schedules, and approvals for each unit you create.
        </p>
        <button onclick="openCreateUnitModal()" class="w-full py-2 bg-gray-900 text-white rounded-md hover:bg-gray-800 flex items-center justify-center gap-2">
          <span class="material-icons text-sm">add</span>
          Create Unit
        </button>
      </div>

    {% else %}
      {% set unit = current_unit or (units|first) %}
      <div class="w-full max-w-5xl">

        <!-- GREETING BANNER -->
        <div class="greeting-banner mb-6">
          <div>
            <h2 id="greeting-message" data-user-name="{{ user.first_name }}">, {{ user.first_name }}! 👋</h2>
            <p>Here's what's happening with your units.</p>
          </div>
          <div class="greeting-icon">
            <span class="material-icons" aria-hidden="true">wb_sunny</span>
          </div>
        </div>


        <!-- UNIT CARD -->
        <article class="unit-card bg-white border rounded-xl p-6 shadow-sm flex items-start justify-between mb-4">
          <div>
            <div class="flex items-center gap-3 meta-row">
              <h2 class="text-2xl font-bold tracking-tight">{{ unit.unit_code }}</h2>

              <span class="chip chip--neutral">
                {{ unit.semester }}, {{ unit.year }}
              </span>

              {% set end = unit.end_date %}
              {% set is_completed = end and (end if end is string else end) < today %}
              {% if is_completed %}
                <span class="chip chip--completed">
                  <span class="material-icons">check_circle</span>
                  Completed
                </span>
              {% else %}
                <span class="chip chip--active">
                  <span class="material-icons">schedule</span>
                  Active
                </span>
              {% endif %}
            </div>

            <p class="mt-2 text-gray-800 font-medium">{{ unit.unit_name }}</p>

            <p class="mt-2 text-gray-500 text-sm flex items-center gap-2">
              <span class="material-icons text-base">event</span>
              {% if unit.session_count is defined %}{{ unit.session_count }} sessions • {% endif %}
              {% set start = unit.start_date %}
              {% if start %}{{ start if start is string else start.strftime("%m/%d/%Y") }}{% endif %}
              {% if start and end %} - {% endif %}
              {% if end %}{{ end if end is string else end.strftime("%m/%d/%Y") }}{% endif %}
            </p>
          </div>

          <!-- Actions -->
          <div class="flex items-center gap-3">
            <!-- All Units -->
            <div class="relative card-actions all-units">
              <details class="group">
                <summary class="list-none inline-flex items-center gap-2">
                  <span class="material-icons text-base">view_list</span>
                  All Units
                  <span class="material-icons text-base">expand_more</span>
                </summary>
                <ul class="menu">
                  {% for u in units %}
                    {% set uend = u.end_date %}
                    {% set ucompleted = uend and (uend if uend is string else uend) < today %}
                    <li class="border-b last:border-0">
                      <a href="{{ url_for('unitcoordinator.admin_dashboard' if is_admin_view else 'unitcoordinator.dashboard', unit=u.id) }}"
                        class="block px-3 py-2 hover:bg-gray-50">
                        <div class="flex items-center gap-2">
                          <div class="font-semibold">{{ u.unit_code }}</div>
                          <span class="chip {{ 'chip--completed' if ucompleted else 'chip--active' }}">
                            <span class="material-icons">{{ 'check_circle' if ucompleted else 'schedule' }}</span>
                            {{ 'Completed' if ucompleted else 'Active' }}
                          </span>
                        </div>
                        <div class="text-xs text-gray-500">{{ u.unit_name }}</div>
                      </a>
                    </li>
                  {% endfor %}
                  <li class="border-t">
                    <button type="button" onclick="openCreateUnitModal()"
                            class="w-full text-left px-3 py-2 text-sm hover:bg-gray-50 flex items-center gap-2">
                      <span class="material-icons text-base">add</span>
                      New Unit
                    </button>
                  </li>
                </ul>
              </details>
            </div>

            <!-- Edit Unit -->
            <button type="button" onclick="openEditUnitModal()"
                    class="inline-flex items-center gap-2 px-3 py-2 text-sm font-medium text-gray-700 bg-white border border-gray-300 rounded-lg hover:bg-gray-50 focus:outline-none focus:ring-2 focus:ring-blue-500 focus:border-blue-500 transition-colors">
              <span class="material-icons text-base">edit</span>
              Edit Unit
            </button>

            {% if units|length > 1 %}
            <!-- Switch Unit -->
            <div class="relative card-actions">
              <details class="group">
                <summary class="list-none inline-flex items-center gap-2">
                  Switch Unit
                  <span class="material-icons text-base">expand_more</span>
                </summary>
                <ul class="menu">
                  {% for other in units if other.id != unit.id %}
                    <li>
                      <a href="{{ url_for('unitcoordinator.admin_dashboard' if is_admin_view else 'unitcoordinator.dashboard', unit=other.id) }}"
                        class="block px-3 py-2 text-sm hover:bg-gray-50">
                        {{ other.unit_code }} — {{ other.unit_name }}
                      </a>
                    </li>
                  {% endfor %}
                </ul>
              </details>
            </div>
            {% endif %}
          </div>
        </article>

        <!-- COMPLETED BANNER -->
        {% set end = unit.end_date %}
        {% set is_completed = end and (end if end is string else end) < today %}
        {% if is_completed %}
        <div id="unit-complete-{{ unit.id }}" class="uc-banner uc-banner--success" role="status" aria-live="polite">
          <div class="uc-banner__icon">
            <span class="material-icons" aria-hidden="true">check_circle</span>
          </div>
          <div class="uc-banner__body">
            <div class="uc-banner__title">This unit has been completed</div>
            <div class="uc-banner__text">
              Unit ended on {{ end if end is string else end.strftime("%m/%d/%Y") }}. You can still view all data but editing is limited.
            </div>
          </div>
          <button type="button" class="uc-banner__close" aria-label="Dismiss" data-notice-id="unit-complete-{{ unit.id }}">
            <span class="material-icons" aria-hidden="true">close</span>
          </button>
        </div>
        {% endif %}

        <!-- TABS -->
        <div class="mt-6 uc-tabs-wrap">
          <nav class="uc-tabs uc-tabs--spread" role="tablist" aria-label="Unit sections" data-unit-id="{{ unit.id }}">
            <button type="button" role="tab" id="tab-dashboard" class="uc-tab is-active"
                    aria-selected="true" aria-controls="panel-dashboard" tabindex="0" data-tab="dashboard">
              <span class="material-icons" aria-hidden="true">bar_chart</span>
              <span>Dashboard</span>
            </button>

            <button type="button" role="tab" id="tab-schedule" class="uc-tab"
                    aria-selected="false" aria-controls="panel-schedule" tabindex="-1" data-tab="schedule">
              <span class="material-icons" aria-hidden="true">event_note</span>
              <span>Schedule</span>
            </button>

            <button type="button" role="tab" id="tab-staffing" class="uc-tab"
                    aria-selected="false" aria-controls="panel-staffing" tabindex="-1" data-tab="staffing">
              <span class="material-icons" aria-hidden="true">group</span>
              <span>Facilitators</span>
            </button>

            <button type="button" role="tab" id="tab-team" class="uc-tab"
                    aria-selected="false" aria-controls="panel-team" tabindex="-1" data-tab="team">
              <span class="material-icons" aria-hidden="true">task_alt</span>
              <span>Swap &amp; Approvals</span>
              {% if approvals_count %}
                <span class="uc-badge" aria-label="{{ approvals_count }} pending approvals">{{ approvals_count }}</span>
              {% endif %}
            </button>
          </nav>

          <!-- SCHEDULE PANEL -->
          <section id="panel-schedule" class="uc-panel" role="tabpanel" aria-labelledby="tab-schedule" hidden>
            <!-- Schedule Management Header -->
            <div class="schedule-header">
              <div class="schedule-title">
                <span class="material-icons">event</span>
                <h2>Schedule Management</h2>
              </div>
              
              <!-- View Toggle -->
              <div class="view-toggle">
                <button type="button" class="view-btn active" data-view="calendar">
                  <span class="material-icons">calendar_view_week</span>
                  Calendar View
                </button>
                <button type="button" class="view-btn" data-view="list">
                  <span class="material-icons">list</span>
                  List View
                </button>
              </div>
            </div>

            <!-- Course Info -->
            <div class="course-info">
              <h3>{{ unit.unit_code }} Schedule</h3>
              <p>Manage {{ unit.session_count or 0 }} sessions from university timetable with facilitator assignments.</p>
              
              <!-- Auto Assign Button -->
              <button type="button" class="auto-assign-btn">
                <span class="material-icons">auto_awesome</span>
                Auto-Assign Facilitators
              </button>
            </div>

            <!-- Week Navigation -->
            <div class="week-navigation">
              <button type="button" class="nav-btn" id="prev-week">
                <span class="material-icons">chevron_left</span>
              </button>
              <span class="week-text">This Week</span>
              <button type="button" class="nav-btn" id="next-week">
                <span class="material-icons">chevron_right</span>
              </button>
              <div class="current-week" id="current-week">Week of September 1, 2025</div>
            </div>

            <!-- Assignment Status Legend -->
            <div class="status-legend">
              <div class="legend-items">
                <div class="legend-item">
                  <div class="legend-dot approved"></div>
                  <span>Approved</span>
                </div>
                <div class="legend-item">
                  <div class="legend-dot pending"></div>
                  <span>Pending</span>
                </div>
                <div class="legend-item">
                  <div class="legend-dot unassigned"></div>
                  <span>Unassigned</span>
                </div>
                <div class="legend-item">
                  <div class="legend-dot proposed"></div>
                  <span>Proposed</span>
                </div>
              </div>
              <button class="publish-btn" onclick="openPublishConfirmation()">
                <span class="material-icons">publish</span>
                Publish Schedule
              </button>
            </div>

            <!-- Calendar View -->
            <div id="calendar-view" class="schedule-view">
              <div class="schedule-grid-container">
                <div class="schedule-grid" id="schedule-grid">
                  <!-- Days will be populated by JavaScript -->
                </div>
              </div>
            </div>

            <!-- List View -->
            <div id="list-view" class="schedule-view" style="display: none;">
              <!-- Session Statistics Cards -->
              <div class="session-stats">
                <div class="stat-card">
                  <div class="stat-number" id="total-sessions">0</div>
                  <div class="stat-label">Total Sessions</div>
                </div>
                <div class="stat-card">
                  <div class="stat-number approved" id="approved-sessions">0</div>
                  <div class="stat-label">Approved</div>
                </div>
                <div class="stat-card">
                  <div class="stat-number pending" id="pending-sessions">0</div>
                  <div class="stat-label">Pending</div>
                </div>
                <div class="stat-card">
                  <div class="stat-number unassigned" id="unassigned-sessions">0</div>
                  <div class="stat-label">Unassigned</div>
                </div>
              </div>

              <!-- Filters & Search -->
              <div class="filters-section">
                <div class="filters-header">
                  <span class="material-icons">tune</span>
                  <h3>Filters & Search</h3>
                </div>
                
                <div class="filters-controls">
                  <div class="search-box">
                    <span class="material-icons">search</span>
                    <input type="text" id="session-search" placeholder="Search by activity, location, facilitator, or module...">
                  </div>
                  
                  <div class="filter-dropdowns">
                    <select id="status-filter" class="filter-select">
                      <option value="">All Status</option>
                      <option value="approved">Approved</option>
                      <option value="pending">Pending</option>
                      <option value="unassigned">Unassigned</option>
                      <option value="proposed">Proposed</option>
                    </select>
                    
                    <select id="day-filter" class="filter-select">
                      <option value="">All Days</option>
                      <option value="monday">Monday</option>
                      <option value="tuesday">Tuesday</option>
                      <option value="wednesday">Wednesday</option>
                      <option value="thursday">Thursday</option>
                      <option value="friday">Friday</option>
                    </select>
                    
                    <select id="sort-filter" class="filter-select">
                      <option value="time">Time</option>
                      <option value="title">Title</option>
                      <option value="facilitator">Facilitator</option>
                      <option value="status">Status</option>
                    </select>
                  </div>
                  
                  <div class="sort-control">
                    <button type="button" id="sort-direction" class="sort-btn">
                      <span class="material-icons">unfold_more</span>
                      Ascending
                    </button>
                  </div>
                </div>
                
                <div class="session-count">
                  Showing <span id="filtered-count">{{ unit.session_count or 0 }}</span> of <span id="total-count">{{ unit.session_count or 0 }}</span> sessions
                </div>
              </div>

              <!-- Sessions List -->
              <div class="sessions-list-section">
                <div class="sessions-header">
                  <span class="material-icons">event_note</span>
                  <h3>Sessions List</h3>
                  <span class="session-badge" id="session-count">{{ unit.session_count or 0 }} sessions</span>
                </div>
                
                <div class="sessions-container" id="sessions-container">
                  <!-- Sessions will be populated by JavaScript -->
                  <!-- To inject session data, call: setSessionData(sessionDataArray) -->
                </div>
              </div>
            </div>
          </section>

          <!-- DASHBOARD PANEL -->
          <section id="panel-dashboard" class="uc-panel" role="tabpanel" aria-labelledby="tab-dashboard">
             <!-- Session Swap Management -->
            <div class="mt-6">
              <div class="flex items-center justify-between mb-4">
                <div>
                  <h2 class="text-xl font-semibold">Schedule Overview</h2>
                  <p class="text-gray-600 text-sm">Track total sessions, assignments, conflicts, and facilitators in this unit</p>
                </div>
              </div>
              
              <!-- Stats Grid - Compact size -->
              <div class="grid grid-cols-1 md:grid-cols-4 gap-4 mb-6">
                <div class="bg-white border rounded-xl p-4 text-center">
                  <div class="text-2xl font-bold text-orange-600 mb-1" data-stat="total_schedule">{{ fac_stats.total_schedule }}</div>
                  <div class="text-xs text-gray-600">Total Schedule</div>
                </div>
                <div class="bg-white border rounded-xl p-4 text-center">
                  <div class="text-2xl font-bold text-green-600 mb-1" data-stat="schedule_assigned">{{ fac_stats.schedule_assigned }}</div>
                  <div class="text-xs text-gray-600">Schedule Assigned</div>
                </div>
                <div class="bg-white border rounded-xl p-4 text-center">
                  <div class="text-2xl font-bold text-red-600 mb-1" data-stat="schedule_conflicts">{{ fac_stats.schedule_conflicts }}</div>
                  <div class="text-xs text-gray-600">Schedule Conflicts</div>
                </div>
                <div class="bg-white border rounded-xl p-4 text-center">
                  <div class="text-2xl font-bold text-blue-600 mb-1" data-stat="total_facilitators">{{ fac_stats.total_facilitators }}</div>
                  <div class="text-xs text-gray-600">Total Facilitators</div>
                </div>
              </div>

              <!-- Sessions Overview Widget  -->
              <div class="mt-6">
                <div class="mb-3">
                  <h3 class="text-lg font-semibold">Session Overview</h3>
                  <p class="text-gray-600 text-xs">Track sessions, attendance, and upcoming schedule at a glance</p>
                </div>
                
                <div id="panel-dashboard">
                  <div class="grid grid-cols-1 lg:grid-cols-2 gap-6">
                    <!-- Today's Sessions -->
                    <section class="bg-blue-50 border border-blue-200 rounded-2xl p-5" style="height: 280px; width: 100%; position: relative;">
                      <div class="flex items-center justify-between mb-1">
                        <h3 class="text-lg font-semibold">Today's Sessions</h3>
                        <span class="material-icons text-blue-500">event</span>
                      </div>
                      <p class="text-sm text-gray-600 mb-3">
                        There are <span id="todaySessionCount">0</span> session today
                      </p>
                      <div id="todaySessionsList" style="position: absolute; top: 100px; left: 20px; right: 20px; bottom: 20px; overflow: hidden;"></div>
                    </section>

                    <!-- Upcoming Sessions -->
                    <section class="bg-purple-50 border border-purple-200 rounded-2xl p-5" style="height: 280px; width: 100%; position: relative;">
                      <div class="flex items-center justify-between mb-3">
                        <h3 class="text-lg font-semibold">Upcoming Sessions</h3>
                        <span class="material-icons text-purple-500">schedule</span>
                      </div>
                      <p class="text-sm text-gray-600 mb-3">
                        There are <span id="weekSessionCount">0</span> sessions this week
                      </p>

                      <!-- mini week calendar -->
                      <div id="miniCalendarDays" class="grid grid-cols-7 gap-2 mb-4"></div>

                      <!-- list -->
                      <div id="upcomingSessionsList" style="position: absolute; top: 120px; left: 20px; right: 20px; bottom: 20px; overflow: hidden;"></div>
                    </section>
                  </div>
            </div>
          </section>


          <!-- Other panels -->
          <section id="panel-staffing" class="uc-panel" role="tabpanel" aria-labelledby="tab-staffing" hidden>
            {# --- Session staffing stats row --- #}
            <div class="uc-stats">
              <div class="uc-stat">
                <div class="uc-stat__value uc-stat__value--blue">{{ stats.total }}</div>
                <div class="uc-stat__label">Total Sessions</div>
              </div>
              <div class="uc-stat">
                <div class="uc-stat__value uc-stat__value--green">{{ stats.fully }}</div>
                <div class="uc-stat__label">Fully Staffed</div>
              </div>
              <div class="uc-stat">
                <div class="uc-stat__value uc-stat__value--orange">{{ stats.needs_lead }}</div>
                <div class="uc-stat__label">Needs Lead</div>
              </div>
              <div class="uc-stat">
                <div class="uc-stat__value uc-stat__value--red">{{ stats.unstaffed }}</div>
                <div class="uc-stat__label">Unstaffed</div>
              </div>
            </div>

            {# --- Facilitator Setup Progress --- #}
            {% set fp = fac_progress or {} %}
            {% set total = fp.total or 0 %}
            {% set acct_pct = (fp.account * 100 // total) if total else 0 %}
            {% set avail_pct = (fp.availability * 100 // total) if total else 0 %}
            {% set skills_pct = (fp.skills * 100 // total) if total else 0 %}
            {% set ready_pct = (fp.ready * 100 // total) if total else 0 %}

            <div class="mt-6 bg-gray-50 border rounded-2xl p-5">
              <header class="flex items-center gap-2 mb-2">
                <span class="material-icons text-gray-700">group</span>
                <h3 class="font-semibold text-gray-900">Facilitator Setup Progress</h3>
              </header>
              <p class="text-sm text-gray-600 mb-5">
                Track how many facilitators have completed their account setup, availability configuration, and skills setup.
              </p>

              <div class="grid grid-cols-1 md:grid-cols-5 gap-6">
                <div class="text-center">
                  <div class="text-3xl font-semibold text-blue-600">{{ total }}</div>
                  <div class="text-sm text-gray-600 mt-1">Total Facilitators</div>
                </div>

                <div>
                  <div class="text-center">
                    <div class="text-3xl font-semibold text-green-600">{{ fp.account }}</div>
                    <div class="text-sm text-gray-600 mt-1">Account Setup</div>
                  </div>
                  <div class="mt-2 h-2 w-full bg-gray-200 rounded-full overflow-hidden">
                    <div class="h-2 bg-gray-900 rounded-full" style="width: {{ acct_pct }}%"></div>
                  </div>
                  <div class="text-xs text-gray-500 mt-1">{{ acct_pct }}% complete</div>
                </div>

                <div>
                  <div class="text-center">
                    <div class="text-3xl font-semibold" style="color:#7c3aed">{{ fp.availability }}</div>
                    <div class="text-sm text-gray-600 mt-1">Availability Set</div>
                  </div>
                  <div class="mt-2 h-2 w-full bg-gray-200 rounded-full overflow-hidden">
                    <div class="h-2 bg-gray-900 rounded-full" style="width: {{ avail_pct }}%"></div>
                  </div>
                  <div class="text-xs text-gray-500 mt-1">{{ avail_pct }}% complete</div>
                </div>

                <div>
                  <div class="text-center">
                    <div class="text-3xl font-semibold" style="color:#dc2626">{{ fp.skills }}</div>
                    <div class="text-sm text-gray-600 mt-1">Skill Set</div>
                  </div>
                  <div class="mt-2 h-2 w-full bg-gray-200 rounded-full overflow-hidden">
                    <div class="h-2 bg-gray-900 rounded-full" style="width: {{ skills_pct }}%"></div>
                  </div>
                  <div class="text-xs text-gray-500 mt-1">{{ skills_pct }}% complete</div>
                </div>

                <div>
                  <div class="text-center">
                    <div class="text-3xl font-semibold text-emerald-600">{{ fp.ready }}</div>
                    <div class="text-sm text-gray-600 mt-1">Fully Ready</div>
                  </div>
                  <div class="mt-2 h-2 w-full bg-gray-200 rounded-full overflow-hidden">
                    <div class="h-2 bg-gray-900 rounded-full" style="width: {{ ready_pct }}%"></div>
                  </div>
                  <div class="text-xs text-gray-500 mt-1">{{ ready_pct }}% complete</div>
                </div>
              </div>
            </div>

            {# --- Facilitator Details (SKILLS, not experience) --- #}
            <div class="mt-6 bg-white border rounded-2xl p-5 fac-list">
              <header class="flex items-center justify-between gap-3 mb-4">
                <div class="flex items-center gap-2">
                  <span class="material-icons text-gray-700">manage_accounts</span>
                  <h3 class="font-semibold text-gray-900">Facilitator Details</h3>
                  <span class="ml-2 text-xs text-gray-500">{{ facilitators|length }} of {{ fac_progress.total }}</span>
                </div>

                <!-- search/filter placeholders -->
                <div class="flex items-center gap-2">
                  <label class="relative">
                    <span class="material-icons absolute left-1 top-1.5 -translate-y-1/2 text-gray-400 text-base">search</span>
                    <input type="search" class="pl-8 pr-3 py-1.5 border rounded-lg text-sm focus:outline-none"
                          placeholder="Search facilitators…" aria-label="Search facilitators">
                  </label>
                  <details class="relative">
                    <summary class="list-none inline-flex items-center gap-1 px-3 py-1.5 border rounded-lg text-sm cursor-pointer">
                      All Status <span class="material-icons text-base">expand_more</span>
                    </summary>
                    <ul class="absolute right-0 mt-2 w-40 bg-white border rounded-lg shadow text-sm">
                      <li><button type="button" class="block w-full text-left px-3 py-2 hover:bg-gray-50">All Status</button></li>
                      <li><button type="button" class="block w-full text-left px-3 py-2 hover:bg-gray-50">Ready</button></li>
                      <li><button type="button" class="block w-full text-left px-3 py-2 hover:bg-gray-50">Needs Skills</button></li>
                      <li><button type="button" class="block w-full text-left px-3 py-2 hover:bg-gray-50">Needs Availability</button></li>
                      <li><button type="button" class="block w-full text-left px-3 py-2 hover:bg-gray-50">Pending Setup</button></li>
                    </ul>
                  </details>
                </div>
              </header>

              {% if facilitators %}
                {% for f in facilitators %}
                  <article class="border rounded-xl p-4 mb-3">
                    <div class="flex items-start justify-between gap-6">
                      <!-- Left: identity + contact -->
                      <div>
                        <div class="flex items-center gap-3">
                          <h4 class="font-semibold text-gray-900">{{ f.name }}</h4>

                          {% if f.is_ready %}
                            <span class="status-badge status-badge--green">
                              <span class="material-icons">check_circle</span> Ready
                            </span>
                          {% elif f.has_profile and f.has_availability and not f.has_skills %}
                            <span class="status-badge status-badge--amber">
                              <span class="material-icons">hourglass_bottom</span> Pending
                            </span>
                            <span class="status-badge status-badge--amber">
                              <span class="material-icons">priority_high</span> Needs Skills
                            </span>

                          {% elif f.has_profile and not f.has_availability %}
                            <span class="status-badge status-badge--amber">
                              <span class="material-icons">hourglass_bottom</span> Pending
                            </span>
                            <span class="status-badge status-badge--amber">
                              <span class="material-icons">priority_high</span> Needs Availability
                            </span>

                          {% else %}
                            <span class="status-badge status-badge--gray">
                              <span class="material-icons">pause_circle</span> Inactive
                            </span>
                            <span class="status-badge status-badge--rose">
                              <span class="material-icons">warning</span> Setup Required
                            </span>
                          {% endif %}

                        </div>

                        <div class="mt-2 space-y-1 text-sm text-gray-800">
                          <div class="flex items-center gap-2">
                            <span class="material-icons text-base text-gray-500">email</span>
                            <a href="mailto:{{ f.email }}" class="text-blue-700 hover:underline">{{ f.email }}</a>
                          </div>
                          <div class="flex items-center gap-2">
                            <span class="material-icons text-base text-gray-500">call</span>
                            <span>{{ f.phone or '—' }}</span>
                          </div>
                          <div class="flex items-center gap-2">
                            <span class="material-icons text-base text-gray-500">badge</span>
                            <span>{{ f.staff_number or '—' }}</span>
                          </div>
                        </div>
                      </div>

                      <!-- Right: skills + placeholders -->
                      <div class="min-w-[420px]">
                        <div class="text-sm text-gray-500 mb-1">Skills</div>
                        {% if f.skills and f.skills|length %}
                          <div class="flex flex-wrap gap-2 mb-3">
                            {% for s in f.skills %}
                              <span class="inline-flex items-center rounded-full border border-gray-200 px-2 py-0.5 text-xs text-gray-700 skill-tag" 
                                    data-experience="{{ s.experience }}"
                                    data-experience-full="{{ s.experience_full }}"
                                    data-module="{{ s.module }}"
                                    data-level="{{ s.level }}"
                                    onclick="openExperienceModal(this)">
                                {{ s.module }} — {{ s.level|replace('_',' ')|title }}
                              </span>
                            {% endfor %}
                          </div>
                        {% else %}
                          <div class="text-sm text-gray-400 mb-3">—</div>
                        {% endif %}

                      </div>
                    </div>

                    <!-- Status row -->
                    <div class="mt-3 pt-3 border-t flex items-center justify-between gap-4">
                      <div class="flex flex-wrap items-center gap-3 text-sm">
                        <span class="inline-flex items-center gap-2">
                          {% if f.has_profile %}
                            <span class="material-icons text-green-600">task_alt</span> Account Setup
                          {% else %}
                            <span class="material-icons text-gray-500">radio_button_unchecked</span> Account Setup
                          {% endif %}
                        </span>
                        <span class="inline-flex items-center gap-2">
                          {% if f.has_availability %}
                            <span class="material-icons text-green-600">task_alt</span> Availability Set
                          {% else %}
                            <span class="material-icons text-amber-600">error_outline</span> Needs Availability
                          {% endif %}
                        </span>
                      </div>

                      <div class="flex items-center gap-2">
                        <a href="{{ url_for('unitcoordinator.facilitator_profile', facilitator_id=f.id) }}" class="inline-flex items-center gap-1 px-3 py-1.5 border rounded-lg text-sm hover:bg-gray-50">
                          <span class="material-icons text-base">visibility</span> View Profile
                        </a>
                        {% if not f.is_ready %}
                          <button type="button" class="inline-flex items-center gap-1 px-3 py-1.5 border rounded-lg text-sm hover:bg-gray-50">
                            <span class="material-icons text-base">notifications_active</span> Remind Setup
                          </button>
                        {% endif %}
                      </div>
                    </div>
                  </article>
                {% endfor %}
              {% else %}
                <div class="text-sm text-gray-600">No facilitators linked to this unit yet.</div>
              {% endif %}
            </div>
          </section>

          <!-- Swap & Approvals -->
          <section id="panel-team" class="uc-panel" role="tabpanel" aria-labelledby="tab-team" hidden>
            <div class="flex items-center justify-between mb-4">
              <div>
                <h2 class="text-xl font-semibold">Session Swap Management</h2>
                <p class="text-gray-600 text-sm">Review and approve session swap requests from facilitators</p>
              </div>
              {% if approvals and approvals.pending %}
                <span class="uc-badge">{{ approvals.pending }} pending approvals</span>
              {% endif %}
            </div>

            <!-- summary stats row -->
            <div class="uc-stats">
              <div class="uc-stat">
                <div class="uc-stat__value uc-stat__value--orange">{{ approvals.pending or 0 }}</div>
                <div class="uc-stat__label">Pending Approval</div>
              </div>
              <div class="uc-stat">
                <div class="uc-stat__value uc-stat__value--green">{{ approvals.approved_this_week or 0 }}</div>
                <div class="uc-stat__label">Approved This Week</div>
              </div>
              <div class="uc-stat">
                <div class="uc-stat__value uc-stat__value--blue">{{ approvals.total or 0 }}</div>
                <div class="uc-stat__label">Total Requests</div>
              </div>
            </div>

            <!-- detailed approval queue -->
            <div class="mt-6">
              <header class="flex items-center gap-2 mb-3">
                <span class="material-icons text-gray-700">task_alt</span>
                <h3 class="font-semibold text-gray-900">Approval Queue</h3>
              </header>

              {% if pending_requests and pending_requests|length %}
                <div class="space-y-4">
                  {% for r in pending_requests %}
                    <article class="swap-card">
                      <header class="swap-card__hdr">
                        <div class="flex items-center gap-2">
                          <span class="material-icons text-rose-500">swap_horiz</span>
                          <h4 class="font-semibold">Pending Swap Request</h4>
                          <span class="swap-chip">
                            Submitted {{ r.created_at.strftime("%a %b %d, %I:%M %p") if r.created_at else "—" }}
                          </span>
                        </div>
                      </header>

                      <div class="swap-card__body">
                        <!-- Left: requester -->
                        <div class="swap-col">
                          <div class="swap-person">
                            <div class="swap-avatar">{{ (r.req_first or r.req_email|default(''))[:1] }}</div>
                            <div>
                              <div class="swap-name">
                                {{ (r.req_first ~ ' ' ~ r.req_last)|trim if r.req_first or r.req_last else r.req_email }}
                              </div>
                              <div class="swap-sub">Requester</div>
                            </div>
                          </div>

                          <div class="swap-side-title text-rose-600">Giving up</div>
                          <div class="swap-side-session">
                            <div class="title">{{ r.req_module or ("Session #" ~ r.req_sess_id) }}</div>
                            <div class="meta">
                              {% if r.req_start and r.req_end %}
                                {{ r.req_start.strftime("%A, %b %d") }} • {{ r.req_start.strftime("%H:%M") }}–{{ r.req_end.strftime("%H:%M") }}
                              {% else %} — {% endif %}
                            </div>
                          </div>
                        </div>

                        <!-- Middle chevron -->
                        <div class="swap-arrow">
                          <span class="material-icons">chevron_right</span>
                        </div>

                        <!-- Right: target -->
                        <div class="swap-col">
                          <div class="swap-person">
                            <div class="swap-avatar">{{ (r.tgt_first or r.tgt_email|default(''))[:1] }}</div>
                            <div>
                              <div class="swap-name">
                                {{ (r.tgt_first ~ ' ' ~ r.tgt_last)|trim if r.tgt_first or r.tgt_last else r.tgt_email }}
                              </div>
                              <div class="swap-sub">Target</div>
                            </div>
                          </div>

                          <div class="swap-side-title text-emerald-700">Taking on</div>
                          <div class="swap-side-session">
                            <div class="title">{{ r.tgt_module or ("Session #" ~ r.tgt_sess_id) }}</div>
                            <div class="meta">
                              {% if r.tgt_start and r.tgt_end %}
                                {{ r.tgt_start.strftime("%A, %b %d") }} • {{ r.tgt_start.strftime("%H:%M") }}–{{ r.tgt_end.strftime("%H:%M") }}
                              {% else %} — {% endif %}
                            </div>
                          </div>
                        </div>
                      </div>


                      <footer class="swap-card__ftr">
                        <form method="POST" action="{{ url_for('unitcoordinator.reject_swap', swap_id=r.id, unit=current_unit.id) }}">
                          <input type="hidden" name="csrf_token" value="{{ csrf_token() }}">
                          <button type="submit" class="btn btn-reject">
                            <span class="material-icons text-base">close</span> Reject
                          </button>
                        </form>
                        <form method="POST" action="{{ url_for('unitcoordinator.approve_swap', swap_id=r.id, unit=current_unit.id) }}">
                          <input type="hidden" name="csrf_token" value="{{ csrf_token() }}">
                          <button type="submit" class="btn btn-approve">
                            <span class="material-icons text-base">check</span> Approve
                          </button>
                        </form>
                      </footer>
                    </article>

                  {% endfor %}
                </div>
              {% else %}
                <div class="uc-panel-empty">No pending swap requests.</div>
              {% endif %}
            </div>
          </section>

        </div>
      </div>
      </div> <!-- Close uc-tabs-wrap -->
      </div> <!-- Close w-full max-w-5xl -->
    {% endif %}
  </main>


  <!-- MODAL -->
  <div id="createUnitModal" class="modal-overlay hidden">
    <div class="modal-box" role="dialog" aria-modal="true" aria-labelledby="create-unit-title">
      <button class="modal-close" aria-label="Close">✕</button>

      <div class="modal-top">
        <div class="modal-title">
          <h1 id="create-unit-title">Create New Unit</h1>
          <p>Set up a new teaching unit with sessions and schedule</p>
        </div>
      </div>

      <div class="modal-steps">
        <div class="step active"><span>1</span> Unit Information</div>
        <div class="step"><span>2</span> Date Range</div>
        <div class="step"><span>3</span> Sessions</div>
        <div class="step"><span>4</span> Bulk Staffing</div>
        <div class="step"><span>5</span> Review</div>
      </div>

      <form method="POST" action="{{ url_for('unitcoordinator.create_unit') }}" class="modal-form" id="create-unit-form">
        <input type="hidden" name="csrf_token" value="{{ csrf_token() }}">
        <input type="hidden" name="unit_id" id="unit_id" value="">

        <!-- STEP 1 -->
        <section class="wizard-step" data-step="1">
          <h2>Unit Information</h2>
          <p class="subtext">Enter the basic details for your teaching unit</p>

          <div class="form-grid">
            <div class="form-group">
              <label>Unit Name *</label>
              <input type="text" name="unit_name" required placeholder="e.g. Engineering Design"/>
            </div>
            <div class="form-group">
              <label>Unit Code *</label>
              <input type="text" name="unit_code" required placeholder="e.g. GENG2000"/>
            </div>
          </div>

          <div class="form-grid">
            <div class="form-group">
              <label>Semester *</label>
              <div class="select" data-name="semester">
                <button type="button" class="select-trigger" aria-haspopup="listbox" aria-expanded="false">
                  <span class="select-value">Semester 1</span>
                  <span class="material-icons select-caret" aria-hidden="true">expand_more</span>
                </button>
                <ul class="select-list" role="listbox">
                  <li class="option selected" role="option" aria-selected="true" data-value="Semester 1"><span>Semester 1</span><span class="material-icons check">check</span></li>
                  <li class="option" role="option" data-value="Semester 2"><span>Semester 2</span><span class="material-icons check">check</span></li>
                  <li class="option" role="option" data-value="Summer"><span>Summer</span><span class="material-icons check">check</span></li>
                  <li class="option" role="option" data-value="Winter"><span>Winter</span><span class="material-icons check">check</span></li>
                </ul>
                <input type="hidden" name="semester" value="Semester 1">
              </div>
            </div>

            <div class="form-group">
              <label>Year *</label>
              <input type="number" name="year" required value="2025"/>
            </div>
          </div>

          <div class="form-group">
            <label>Description (optional)</label>
            <textarea name="description" rows="3" placeholder="Brief description..."></textarea>
          </div>
        </section>

        <!-- STEP 2: Date Range (INLINE CALENDARS) -->
        <section class="wizard-step hidden" data-step="2" aria-labelledby="date-range-title">
          <h2 id="date-range-title">When does this unit run?</h2>
          <p class="subtext">Select the start and end dates for your unit</p>

          <div class="date-grid">
            <!-- Start Date -->
            <div class="date-card">
              <label for="start_date_input">Start Date *</label>
              <!-- Screen-reader-only form value for Flask -->
              <input
                type="text"
                id="start_date_input"
                name="start_date"
                required
                class="sr-only"
                aria-describedby="start-calendar-desc"
              />
              <!-- Inline calendar -->
              <div id="start_calendar" aria-label="Start date calendar" aria-describedby="start-calendar-desc"></div>
              <span id="start-calendar-desc" class="sr-only">Use the calendar to pick a start date.</span>
            </div>

            <!-- End Date -->
            <div class="date-card">
              <label for="end_date_input">End Date *</label>
              <!-- Screen-reader-only form value for Flask -->
              <input
                type="text"
                id="end_date_input"
                name="end_date"
                required
                class="sr-only"
                aria-describedby="end-calendar-desc"
              />
              <!-- Inline calendar -->
              <div id="end_calendar" aria-label="End date calendar" aria-describedby="end-calendar-desc"></div>
              <span id="end-calendar-desc" class="sr-only">Use the calendar to pick an end date.</span>
            </div>
          </div>

          <!-- Summary (appears after both dates picked) -->
          <div id="date-summary" class="summary-card hidden mt-4" aria-live="polite">
            <span class="material-icons summary-icon" aria-hidden="true">event</span>
            <span id="date-summary-text"></span>
          </div>
        </section>

        <!-- STEP 3: Sessions -->
        <section class="wizard-step hidden" data-step="3" aria-labelledby="sessions-setup-title">
          <!-- Upload CSV wrapper (now has an id so we can hide it after success) -->
          <div id="setup_wrap" class="setup-card">
            <div class="setup-card__header">
              <span class="material-icons">cloud_upload</span>
              <div>
                <h3 class="setup-card__title">Setup Required</h3>
                <p class="setup-card__hint">
                  Before creating sessions, upload your facilitators list (CSV with a single header: <code>facilitator_email</code>).
                </p>
              </div>
            </div>

            <div class="upload-row">
              <!-- Left: Download template -->
              <div class="upload-col">
                <div class="hint-title">CSV Template</div>
                <p class="hint-sub">Use this file for correct column names.</p>
                <a class="btn-outline w-full sm:w-auto"
                  href="{{ url_for('unitcoordinator.download_setup_csv_template') }}"
                  target="_blank" rel="noopener">
                  <span class="material-icons" style="font-size:18px">download</span>
                  Download Facilitators CSV Template
                </a>
              </div>

              <!-- Right: Upload CSV -->
              <div class="upload-col">
                <div class="hint-title">Upload CSV</div>
                <p class="hint-sub">CSV must include a single header: <code>facilitator_email</code>.</p>
                <div class="filepicker">
                  <input id="setup_csv" name="setup_csv" type="file" accept=".csv" class="filepicker-input" />
                  <label for="setup_csv" class="filepicker-btn">
                    <span class="material-icons">upload_file</span>
                    Choose File
                  </label>
                  <span id="file_name" class="filepicker-name" aria-live="polite">No file selected</span>
                </div>

                <button type="button" id="uploadSetupBtn" class="cal-btn primary mt-3">Upload and Review</button>

                <!-- Status -->
                <div id="upload_status" class="upload-status hidden" role="status" aria-live="polite"></div>
              </div>
            </div>

            <!-- Review section (initially hidden) -->
            <div id="facilitator-review" class="setup-card mt-4 hidden">
              <div class="setup-card__header">
                <span class="material-icons">visibility</span>
                <div>
                  <h3 class="setup-card__title">Review Facilitators</h3>
                  <p class="setup-card__hint">
                    Please review the facilitators that will be added to this unit. 
                    Accounts will be created for new facilitators with a default password.
                  </p>
                </div>
              </div>
              
              <div class="facilitator-list mt-4"></div>
              
              <div class="action-buttons mt-4 flex gap-3">
                <button type="button" id="confirm-facilitators" class="cal-btn primary">Confirm and Add Facilitators</button>
                <button type="button" id="cancel-review" class="cal-btn">Cancel</button>
              </div>
            </div>
          </div>

          <!-- NEW: Upload CAS CSV (auto create sessions) -->
          <div class="setup-card mt-4">
            <div class="setup-card__header">
              <span class="material-icons">upload_file</span>
              <div>
                <h3 class="setup-card__title">Upload CAS CSV</h3>
                <p class="setup-card__hint">
                  Uses headers: <code>activity_group_code</code>, <code>day_of_week</code>, <code>start_time</code>, <code>weeks</code>, <code>duration</code>, <code>location</code>. Others are ignored.
                </p>
              </div>
            </div>

            <div class="upload-row">
              <div class="upload-col">
                <div class="hint-title">Example</div>
                <pre class="hint-sub whitespace-pre-wrap text-xs bg-gray-50 p-2 rounded">
activity_group_code,day_of_week,start_time,weeks,duration,location
Tutorial A,Tuesday,09:00,1-12,120,EZONE 1.24
                </pre>
              </div>

              <div class="upload-col">
                <div class="hint-title">Upload CSV</div>
                <p class="hint-sub">We'll create sessions based on start time + duration. Venues will be linked automatically.</p>
                <div class="filepicker">
                  <input id="cas_csv" name="cas_csv" type="file" accept=".csv" class="filepicker-input" />
                  <label for="cas_csv" class="filepicker-btn">
                    <span class="material-icons">upload_file</span>
                    Choose File
                  </label>
                  <span id="cas_file_name" class="filepicker-name" aria-live="polite">No file selected</span>
                </div>

                <button type="button" id="uploadCasBtn" class="cal-btn primary mt-3">Upload CAS</button>

                <div id="cas_upload_status" class="upload-status hidden mt-2" role="status" aria-live="polite"></div>
              </div>
            </div>
          </div>



          <input type="hidden" name="setup_complete" id="setup_complete" value="false"/>

          <!-- STEP 3B: Calendar -->
          <div id="calendar_wrap" class="mt-4 hidden">
            <div class="cal-toolbar">
              <button type="button" class="cal-btn" id="prevWeek">‹ Previous Week</button>
              <button type="button" class="cal-btn" id="nextWeek">Next Week ›</button>
              <button type="button" class="cal-btn" id="goToday">Today</button>

              <div class="cal-title">
                <div id="calWeekTitle" class="font-semibold"></div>
                <div id="calWeekRange" class="text-xs text-gray-500"></div>
              </div>

              <label class="ml-auto text-sm flex items-center gap-2">
                <input id="toggleHolidays" type="checkbox" class="cal-checkbox" />
                Show holidays
              </label>
            </div>


            <div id="calGrid" class="mt-2" aria-label="Session Schedule"></div>

            <!-- Right-side inspector -->
            <aside id="calInspector" class="cal-inspector hidden" aria-live="polite">
              <!-- Title bar -->
              <div class="insp-top">
                <div class="insp-top-left">
                  <span class="material-icons insp-top-icon" aria-hidden="true">edit</span>
                  <div>
                    <div class="insp-title">Edit Session</div>
                    <div id="inspSub" class="insp-sub">Tuesday • 10:30–14:00</div>
                  </div>
                </div>
                <div class="insp-top-actions">
                  <button type="button" id="inspCloseBtn" class="icon-btn" title="Close"><span class="material-icons">close</span></button>
                </div>
              </div>

              <!-- Blue card -->
              <div class="insp-card">
                <div class="insp-card__hdr">
                  <span class="material-icons" aria-hidden="true">event_note</span>
                  <span>Session Overview</span>
                </div>

                <dl class="insp-kv">
                  <div class="kv-row"><dt>Day:</dt>       <dd id="inspDay"></dd></div>
                  <div class="kv-row"><dt>Time:</dt>      <dd id="inspTime"></dd></div>
                  <div class="kv-row"><dt>Duration:</dt>  <dd id="inspDur"></dd></div>
                  <div class="kv-row"><dt>Date:</dt>      <dd id="inspDate"></dd></div>
                </dl>
              </div>

              <div class="cal-inspector__body">
                <!-- BASIC INFORMATION CARD -->
                <section class="insp-section">
                  <header class="insp-section__hdr">
                    <span class="material-icons">menu_book</span>
                    <h4>Basic Information</h4>
                  </header>

                  <!-- Session Name -->
                  <label class="insp-field">
                    <span class="insp-field__label">
                      <span class="material-icons">edit</span>
                      Session Name
                    </span>
                    <input id="inspName" class="cal-input cal-input--soft" placeholder="New Session" />
                  </label>
                </section>
                <!-- SESSION TIMING -->
                <section class="insp-section">
                  <header class="insp-section__hdr">
                    <span class="material-icons">schedule</span>
                    <h4>Session Timing</h4>
                  </header>

                  <div class="grid grid-cols-1 sm:grid-cols-2 gap-3">
                    <label class="insp-field">
                      <span class="insp-field__label">
                        <span class="material-icons">access_time</span>
                        Start Time
                      </span>
                      <!-- we upgrade these to Flatpickr time pickers in JS -->
                      <input id="inspStartTime" class="cal-input cal-input--soft" placeholder="10:30 AM" />
                    </label>

                    <label class="insp-field">
                      <span class="insp-field__label">
                        <span class="material-icons">schedule</span>
                        End Time
                      </span>
                      <input id="inspEndTime" class="cal-input cal-input--soft" placeholder="01:15 PM" />
                    </label>
                  </div>

                  <div class="mt-2">
                    <div class="text-xs text-gray-500 mb-2">
                      Quick Presets
                    </div>
                    <div class="flex flex-wrap gap-2">
                      <button type="button" class="cal-btn insp-preset" data-range="09:00-12:00">09:00–12:00</button>
                      <button type="button" class="cal-btn insp-preset" data-range="13:00-16:00">13:00–16:00</button>
                      <button type="button" class="cal-btn insp-preset" data-range="09:00-17:00">09:00–17:00</button>
                    </div>
                  </div>
                </section>
                <!-- RECURRENCE -->
                <section class="insp-section">
                  <header class="insp-section__hdr">
                    <span class="material-icons">repeat</span>
                    <h4>Recurrence Pattern</h4>
                  </header>

                  <div class="space-y-3">

                    <!-- Occurs -->
                    <label class="insp-field">
                      <span class="insp-field__label">
                        <span class="material-icons">event_repeat</span>
                        Occurs
                      </span>
                      <select id="recOccurs" class="cal-input cal-input--soft">
                        <option value="none">Does not repeat</option>
                        <option value="weekly">Weekly</option>
                      </select>
                    </label>

                    <!-- Preview -->
                    <div id="recPreview" class="rounded-xl bg-purple-50 border border-purple-200 p-3 text-purple-900 hidden">
                      <div class="font-medium">Pattern: <span id="recPatternText"></span></div>
                      <div class="text-xs mt-1">
                        <div>First occurrence: <span id="recFirst"></span></div>
                        <div>Estimated total sessions: <span id="recTotal"></span></div>
                      </div>
                    </div>

                    <!-- Controls -->
                    <div class="grid grid-cols-1 sm:grid-cols-2 gap-3">
                      <label class="insp-field">
                        <span class="insp-field__label">
                          <span class="material-icons">format_list_numbered</span>
                          Number of Sessions
                        </span>
                        <input id="recCount" type="number" min="1" class="cal-input cal-input--soft" value="12" />
                      </label>

                      <label class="insp-field">
                        <span class="insp-field__label">
                          <span class="material-icons">event</span>
                          End Date (Optional)
                        </span>
                        <input id="recUntil" type="text" class="cal-input cal-input--soft" placeholder="dd/mm/yyyy" />
                      </label>
                    </div>
                    <p class="text-xs text-gray-500">
                      Sessions will repeat weekly until the number of sessions is reached or the end date (if set), whichever comes first.
                    </p>
                  </div>
                </section>

                <!-- STAFFING REQUIREMENTS -->
                <section class="insp-section">
                  <header class="insp-section__hdr">
                    <span class="material-icons">group</span>
                    <h4>Staffing Requirements</h4>
                  </header>

                  <div class="grid grid-cols-1 sm:grid-cols-2 gap-3">
                    <label class="insp-field">
                      <span class="insp-field__label">
                        <span class="material-icons">person</span>
                        Lead Staff Required
                      </span>
                      <input id="inspLeadStaff" type="number" min="0" class="cal-input cal-input--soft" value="1" />
                    </label>

                    <label class="insp-field">
                      <span class="insp-field__label">
                        <span class="material-icons">group_add</span>
                        Support Staff Required
                      </span>
                      <input id="inspSupportStaff" type="number" min="0" class="cal-input cal-input--soft" value="0" />
                    </label>
                  </div>
                </section>

              </div>
              <div class="cal-inspector__footer">
                <button type="button" id="inspDelete" class="cal-btn danger hidden">Delete</button>
                <button type="button" id="inspCancel" class="cal-btn">Cancel</button>
                <button type="button" id="inspSave" class="cal-btn primary">Save</button>
              </div>
            </aside>

          </div>
        </section>

        <!-- STEP 4: Bulk Staffing -->
        <section class="wizard-step hidden" data-step="4" aria-labelledby="bulk-staffing-title">
          <h2 id="bulk-staffing-title">Bulk Staffing</h2>
          <p class="subtext">Set staff requirements across multiple sessions</p>

          <div class="bg-white border border-gray-200 rounded-xl p-6">
            <div class="mb-6">
              <h3 class="text-lg font-semibold mb-2">Set Staff Requirements</h3>
              <p class="text-gray-600 text-sm">
                Use bulk staffing to quickly set lead and support staff requirements across multiple sessions. 
                This step is optional - you can adjust individual session staffing later.
              </p>
            </div>

            <div class="bg-gray-50 border border-gray-200 rounded-lg p-6">
              <h4 class="font-semibold mb-4">Bulk staffing</h4>
              
              <!-- Filter Options -->
              <div class="mb-6">
                <label class="block text-sm font-medium text-gray-700 mb-3">Choose what you want to update in bulk:</label>
                <div class="space-y-3">
                  <label class="flex items-center">
                    <input type="radio" name="bulk_filter_type" value="all_sessions" class="mr-3" checked>
                    <span>All sessions</span>
                  </label>
                  <label class="flex items-center">
                    <input type="radio" name="bulk_filter_type" value="module" class="mr-3">
                    <span>By module</span>
                  </label>
                </div>
              </div>

              <!-- Filter Selection -->
              <div id="module_selection" class="mb-6 hidden">
                <label for="bulk_filter_select" class="block text-sm font-medium text-gray-700 mb-2">Select module</label>
                <select id="bulk_filter_select" class="w-full px-3 py-2 border border-gray-300 rounded-md focus:outline-none focus:ring-2 focus:ring-blue-500">
                  <option value="">Choose an option...</option>
                </select>
              </div>

              <!-- Staff Requirements -->
              <div class="grid grid-cols-1 md:grid-cols-2 gap-6 mb-6">
                <div>
                  <label class="block text-sm font-medium text-gray-700 mb-2">Lead</label>
                  <div class="flex items-center space-x-2">
                    <button type="button" id="lead_decrease" class="w-8 h-8 rounded-full bg-gray-200 hover:bg-gray-300 flex items-center justify-center">-</button>
                    <input type="number" id="lead_count" value="1" min="0" class="w-16 text-center border border-gray-300 rounded-md px-2 py-1">
                    <button type="button" id="lead_increase" class="w-8 h-8 rounded-full bg-gray-200 hover:bg-gray-300 flex items-center justify-center">+</button>
                  </div>
                </div>
                <div>
                  <label class="block text-sm font-medium text-gray-700 mb-2">Support</label>
                  <div class="flex items-center space-x-2">
                    <button type="button" id="support_decrease" class="w-8 h-8 rounded-full bg-gray-200 hover:bg-gray-300 flex items-center justify-center">-</button>
                    <input type="number" id="support_count" value="0" min="0" class="w-16 text-center border border-gray-300 rounded-md px-2 py-1">
                    <button type="button" id="support_increase" class="w-8 h-8 rounded-full bg-gray-200 hover:bg-gray-300 flex items-center justify-center">+</button>
                  </div>
                </div>
              </div>

              <!-- Options -->
              <div class="mb-6">
                <label class="flex items-center">
                  <input type="checkbox" id="respect_overrides" checked class="mr-2">
                  <span class="text-sm text-gray-700">Respect overrides</span>
                </label>
              </div>


              <!-- Action Buttons -->
              <div class="flex space-x-3">
                <button type="button" id="preview_bulk" class="px-4 py-2 border border-gray-300 rounded-md text-gray-700 hover:bg-gray-50 flex items-center">
                  <span class="material-icons mr-2" style="font-size: 18px;">visibility</span>
                  Preview
                </button>
                <button type="button" id="apply_bulk" class="px-4 py-2 bg-gray-800 text-white rounded-md hover:bg-gray-900 flex items-center">
                  <span class="material-icons mr-2" style="font-size: 18px;">check</span>
                  Apply to all
                </button>
                <button type="button" id="reset_bulk" class="px-4 py-2 bg-red-600 text-white rounded-md hover:bg-red-700 flex items-center">
                  <span class="material-icons mr-2" style="font-size: 18px;">refresh</span>
                  Reset to 0
                </button>
              </div>
            </div>
          </div>
        </section>

        <!-- STEP 5: Review -->
        <section class="wizard-step hidden" data-step="5" aria-labelledby="review-title">
          <h2 id="review-title">Review &amp; Create</h2>
          <p class="subtext">Confirm details before creating your unit</p>

          <div class="bg-white border border-gray-200 rounded-xl p-5 space-y-6">
            <!-- Unit Details -->
            <div>
              <h3 class="text-base font-semibold mb-3">Unit Details</h3>
              <div class="grid grid-cols-1 md:grid-cols-2 gap-6">
                <dl class="space-y-2">
                  <div class="flex justify-between">
                    <dt class="text-gray-500">Name:</dt><dd id="rv_name" class="font-medium">—</dd>
                  </div>
                  <div class="flex justify-between">
                    <dt class="text-gray-500">Code:</dt><dd id="rv_code" class="font-medium">—</dd>
                  </div>
                  <div class="flex justify-between">
                    <dt class="text-gray-500">Semester:</dt><dd id="rv_sem" class="font-medium">—</dd>
                  </div>
                </dl>
                <dl class="space-y-2">
                  <div class="flex justify-between">
                    <dt class="text-gray-500">Start Date:</dt><dd id="rv_start" class="font-medium">—</dd>
                  </div>
                  <div class="flex justify-between">
                    <dt class="text-gray-500">End Date:</dt><dd id="rv_end" class="font-medium">—</dd>
                  </div>
                  <div class="flex justify-between">
                    <dt class="text-gray-500">Duration:</dt><dd id="rv_weeks" class="font-medium">—</dd>
                  </div>
                </dl>
              </div>
            </div>

            <!-- Facilitators -->
            <div>
              <h3 class="text-base font-semibold mb-3">Facilitators (<span id="rv_fac_count">0</span>)</h3>
              <ul id="rv_facilitators" class="space-y-2"></ul>
            </div>

            <!-- Sessions -->
            <div>
              <h3 class="text-base font-semibold mb-3">Sessions (<span id="rv_sess_count">0</span>)</h3>
              <ul id="rv_sessions" class="space-y-2"></ul>
            </div>

          </div>
        </section>

      </form>
      <div class="modal-footer">
<<<<<<< HEAD
        <button type="button" class="btn-cancel" onclick="prevStep()">← Back</button>
        <button type="button" class="btn-primary" id="next-btn" onclick="nextStep()">Next</button>
=======
        <button type="button" class="btn-cancel" onclick="prevStep()">
          <span class="material-icons" style="font-size: 16px;">arrow_back</span>
          Back
        </button>
        <button type="button" class="btn-primary" id="next-btn" onclick="nextStep()">
          Next
          <span class="material-icons" style="font-size: 16px;">arrow_forward</span>
        </button>
>>>>>>> fcdf0973

        <!-- submit still links to the form via id -->
        <button type="submit" class="btn-primary hidden" id="submit-btn" form="create-unit-form">
          Create Unit
        </button>
      </div>
    </div>
  </div>

<script>
  window.FLASK_ROUTES = {
    CAL_WEEK_TEMPLATE: "{{ url_for('unitcoordinator.calendar_week',  unit_id=0) }}",
    CREATE_SESS_TEMPLATE: "{{ url_for('unitcoordinator.create_session', unit_id=0) }}",
    UPDATE_SESS_TEMPLATE: "{{ url_for('unitcoordinator.update_session', session_id=0) }}",
    DELETE_SESS_TEMPLATE: "{{ url_for('unitcoordinator.delete_session', session_id=0) }}",
    CREATE_OR_GET_DRAFT: "{{ url_for('unitcoordinator.create_or_get_draft') }}",
    UPLOAD_SETUP_CSV: "{{ url_for('unitcoordinator.upload_setup_csv') }}",
    REMOVE_FACILITATORS_TEMPLATE: "{{ url_for('unitcoordinator.remove_unit_facilitators', unit_id=0) }}",
    UPLOAD_SESSIONS_TEMPLATE: "{{ url_for('unitcoordinator.upload_sessions_csv', unit_id=0) }}",
    LIST_FACILITATORS_TEMPLATE: "{{ url_for('unitcoordinator.list_facilitators', unit_id=0) }}",
    UPLOAD_CAS_TEMPLATE: "{{ url_for('unitcoordinator.upload_cas_csv', unit_id=0) }}",
    AUTO_ASSIGN_TEMPLATE: "{{ url_for('unitcoordinator.auto_assign_facilitators', unit_id=0) }}"
  };
  window.CSRF_TOKEN = "{{ csrf_token() }}";

  // Profile dropdown functionality
  function openProfilePage() {
    window.location.href = '/unitcoordinator/profile';
  }
  
  
  function openPreferences() {
    alert('Preferences coming soon!');
    // window.location.href = '/unitcoordinator/preferences';
  }
  
  function openNotifications() {
    alert('Notification settings coming soon!');
    // window.location.href = '/unitcoordinator/notifications';
  }
  
  function openNotificationsModal() {
    const modal = document.getElementById('notification-modal');
    if (modal) {
      modal.style.display = 'flex';
      loadNotifications();
    }
  }
  
  function closeNotificationsModal() {
    const modal = document.getElementById('notification-modal');
    if (modal) {
      modal.style.display = 'none';
    }
  }
  
  function loadNotifications() {
    // Load notifications from backend
    fetch('{{ url_for("unitcoordinator.get_notifications") }}')
      .then(response => response.json())
      .then(data => {
        displayNotifications(data.notifications || []);
        updateNotificationCounts(data.counts || {});
      })
      .catch(error => {
        console.error('Error loading notifications:', error);
        displayNotifications([]);
      });
  }
  
  function displayNotifications(notifications) {
    const list = document.getElementById('notification-list');
    if (!list) return;
    
    if (notifications.length === 0) {
      list.innerHTML = `
        <div class="notification-empty-state">
          <span class="material-icons">notifications_none</span>
          <p>No notifications yet</p>
        </div>
      `;
      return;
    }
    
    list.innerHTML = notifications.map(notification => `
      <div class="notification-item ${notification.is_read ? '' : 'unread'}" data-id="${notification.id}">
        <div class="notification-icon ${notification.type || 'info'}">
          <span class="material-icons">${getNotificationIcon(notification.type)}</span>
        </div>
        <div class="notification-content">
          <div class="notification-header">
            <h4>${notification.title || 'Notification'}</h4>
            <span class="notification-time">${formatTimeAgo(notification.created_at)}</span>
          </div>
          <p class="notification-message">${notification.message}</p>
          ${notification.actions ? `
            <div class="notification-actions-inline">
              ${notification.actions.map(action => `
                <button class="action-btn ${action.type}" onclick="handleNotificationAction('${action.action}', ${notification.id})">
                  <span class="material-icons">${action.icon}</span>
                  ${action.label}
                </button>
              `).join('')}
            </div>
          ` : ''}
        </div>
        ${!notification.is_read ? '<div class="notification-status unread-indicator"></div>' : ''}
      </div>
    `).join('');
  }
  
  function getNotificationIcon(type) {
    const icons = {
      'shift': 'schedule',
      'update': 'info',
      'alert': 'warning',
      'success': 'check_circle',
      'info': 'info'
    };
    return icons[type] || 'info';
  }
  
  function formatTimeAgo(dateString) {
    const date = new Date(dateString);
    const now = new Date();
    const diffInMinutes = Math.floor((now - date) / (1000 * 60));
    
    if (diffInMinutes < 1) return 'Just now';
    if (diffInMinutes < 60) return `${diffInMinutes} minutes ago`;
    
    const diffInHours = Math.floor(diffInMinutes / 60);
    if (diffInHours < 24) return `${diffInHours} hours ago`;
    
    const diffInDays = Math.floor(diffInHours / 24);
    return `${diffInDays} days ago`;
  }
  
  function updateNotificationCounts(counts) {
    // Update notification count in header
    const countElements = document.querySelectorAll('.notification-count');
    countElements.forEach(el => el.textContent = counts.total || 0);
    
    // Update filter counts
    const allCount = document.querySelector('[data-filter="all"] .filter-count');
    const unreadCount = document.querySelector('[data-filter="unread"] .filter-count');
    const actionCount = document.querySelector('[data-filter="action"] .filter-count');
    
    if (allCount) allCount.textContent = counts.total || 0;
    if (unreadCount) unreadCount.textContent = counts.unread || 0;
    if (actionCount) actionCount.textContent = counts.action_required || 0;
  }
  
  function handleNotificationAction(action, notificationId) {
    // Handle notification actions (accept, decline, etc.)
    fetch('{{ url_for("unitcoordinator.handle_notification_action") }}', {
      method: 'POST',
      headers: {
        'Content-Type': 'application/json',
        'X-CSRFToken': '{{ csrf_token() }}'
      },
      body: JSON.stringify({
        action: action,
        notification_id: notificationId
      })
    })
    .then(response => response.json())
    .then(data => {
      if (data.success) {
        loadNotifications(); // Reload notifications
      }
    })
    .catch(error => {
      console.error('Error handling notification action:', error);
    });
  }
  
  function openHelp() {
    alert('Help & Support coming soon!');
    // window.location.href = '/help';
  }
  
  function openAbout() {
    alert('About Unit Coordinator Portal\nVersion 1.0.0\nBuilt with Flask & Python\n created by Team42');
    // window.location.href = '/about';
  }
  
  function confirmLogout() {
    if (confirm('Are you sure you want to sign out?')) {
      // Use the existing logout form
      const logoutForm = document.querySelector('.logout-form');
      if (logoutForm) {
        logoutForm.submit();
      } else {
        window.location.href = '/auth/logout';
      }
    }
  }
  
  // Initialize notification modal event listeners
  document.addEventListener('DOMContentLoaded', function() {
    // Close modal when clicking close button
    const closeBtn = document.getElementById('notification-close');
    if (closeBtn) {
      closeBtn.addEventListener('click', closeNotificationsModal);
    }
    
    // Close modal when clicking outside
    const modal = document.getElementById('notification-modal');
    if (modal) {
      modal.addEventListener('click', function(e) {
        if (e.target === modal) {
          closeNotificationsModal();
        }
      });
    }
    
    // Mark all as read button
    const markAllReadBtn = document.getElementById('notification-mark-all-read');
    if (markAllReadBtn) {
      markAllReadBtn.addEventListener('click', function() {
        markAllNotificationsRead();
      });
    }
    
    // Filter buttons
    const filterBtns = document.querySelectorAll('.notification-filter-btn');
    filterBtns.forEach(btn => {
      btn.addEventListener('click', function() {
        // Remove active class from all buttons
        filterBtns.forEach(b => b.classList.remove('active'));
        // Add active class to clicked button
        this.classList.add('active');
        
        const filter = this.dataset.filter;
        filterNotifications(filter);
      });
    });
  });
  
  function markAllNotificationsRead() {
    fetch('{{ url_for("unitcoordinator.mark_all_notifications_read") }}', {
      method: 'POST',
      headers: {
        'X-CSRFToken': '{{ csrf_token() }}'
      }
    })
    .then(response => response.json())
    .then(data => {
      if (data.success) {
        loadNotifications(); // Reload notifications
      }
    })
    .catch(error => {
      console.error('Error marking all notifications as read:', error);
    });
  }
  
  function filterNotifications(filter) {
    const notifications = document.querySelectorAll('.notification-item');
    notifications.forEach(notification => {
      const isUnread = notification.classList.contains('unread');
      const hasAction = notification.querySelector('.notification-actions-inline');
      
      let show = true;
      
      switch(filter) {
        case 'all':
          show = true;
          break;
        case 'unread':
          show = isUnread;
          break;
        case 'action':
          show = hasAction;
          break;
      }
      
      notification.style.display = show ? 'flex' : 'none';
    });
  }
  
  // Experience Modal Functions
  function openExperienceModal(element) {
    console.log('openExperienceModal called', element);
    alert('Click detected! Opening modal...'); // Temporary test
    
    const modal = document.getElementById('experienceModal');
    console.log('Modal element:', modal);
    
    if (!modal) {
      console.error('Modal not found!');
      return;
    }
    
    const module = element.getAttribute('data-module');
    const level = element.getAttribute('data-level');
    const experienceFull = element.getAttribute('data-experience-full');
    
    console.log('Data:', { module, level, experienceFull });
    
    // Update modal content
    document.getElementById('modal-skill-module').textContent = module;
    document.getElementById('modal-skill-level').textContent = level.replace('_', ' ').replace(/\b\w/g, l => l.toUpperCase());
    document.getElementById('modal-experience-text').textContent = experienceFull;
    
    // Show modal
    modal.classList.remove('hidden');
    document.body.style.overflow = 'hidden';
    console.log('Modal should be visible now');
  }
  
  function closeExperienceModal() {
    const modal = document.getElementById('experienceModal');
    modal.classList.add('hidden');
    document.body.style.overflow = '';
  }
  
  // Close modal when clicking outside
  document.addEventListener('click', function(event) {
    const modal = document.getElementById('experienceModal');
    if (event.target === modal) {
      closeExperienceModal();
    }
  });
  
  // Close modal with Escape key
  document.addEventListener('keydown', function(event) {
    if (event.key === 'Escape') {
      closeExperienceModal();
    }
  });
</script>


<!-- Notification Modal -->
<div id="notification-modal" class="notification-modal" style="display: none;">
  <div class="notification-modal-content">
    <div class="notification-modal-header">
      <button id="notification-close" class="notification-close-btn" aria-label="Close notifications">
        <span class="material-icons">close</span>
      </button>
      <div class="notification-header-row">
        <h3>Notifications <span class="notification-count">0</span></h3>
      </div>
      <div class="notification-subheader-row">
        <p>View all your notifications and important updates.</p>
        <div class="notification-modal-actions">
          <button id="notification-mark-all-read" class="notification-action-btn">
            <span class="material-icons">done_all</span>
            Mark All Read
          </button>
        </div>
      </div>
    </div>
    
    <div class="notification-modal-filters">
      <button class="notification-filter-btn active" data-filter="all">All <span class="filter-count">0</span></button>
      <button class="notification-filter-btn" data-filter="unread">Unread <span class="filter-count">0</span></button>
      <button class="notification-filter-btn" data-filter="action">Action Required <span class="filter-count">0</span></button>
    </div>
    
    <div class="notification-modal-list" id="notification-list">
      <!-- Notifications will be loaded here -->
      <div class="notification-empty-state">
        <span class="material-icons">notifications_none</span>
        <p>No notifications yet</p>
      </div>
    </div>
  </div>
</div>

<!-- Experience Modal -->
<div id="experienceModal" class="modal-overlay hidden">
  <div class="modal-box experience-modal" role="dialog" aria-modal="true" aria-labelledby="experience-modal-title">
    <button class="modal-close" aria-label="Close" onclick="closeExperienceModal()">✕</button>

    <div class="modal-top">
      <div class="modal-title">
        <h1 id="experience-modal-title">Facilitator Experience</h1>
        <p id="experience-modal-subtitle">Experience details for this skill</p>
      </div>
    </div>

    <div class="modal-content">
      <div class="experience-info">
        <div class="experience-header">
          <div class="skill-info">
            <span class="skill-module" id="modal-skill-module"></span>
            <span class="skill-level" id="modal-skill-level"></span>
          </div>
        </div>
        
        <div class="experience-content">
          <h3>Experience Description</h3>
          <div class="experience-text" id="modal-experience-text"></div>
        </div>
      </div>
    </div>

    <div class="modal-footer">
      <button type="button" class="btn-primary" onclick="closeExperienceModal()">Close</button>
    </div>
  </div>
</div>

<!-- Facilitator Selection Modal -->
<div id="facilitator-modal" class="modal-overlay" style="display: none;">
  <div class="modal-content">
    <div class="modal-header">
      <h3>Assign Facilitator</h3>
      <button class="modal-close" id="facilitator-modal-close" onclick="closeFacilitatorModal()">
        <span class="material-icons">close</span>
      </button>
    </div>
    
    <div class="modal-body">
      <div class="session-info">
        <h4 id="modal-session-name-info">Session Name</h4>
        <p id="modal-session-time-info">Time: TBA</p>
        <p id="modal-session-location-info">Location: TBA</p>
      </div>
      
      <div class="facilitator-search">
        <input type="text" id="facilitator-search" placeholder="Search facilitators..." class="search-input">
      </div>
      
      <div class="facilitator-list-container">
        <div id="facilitator-list" class="facilitator-list">
          <!-- Facilitators will be loaded here -->
        </div>
      </div>
    </div>
    
    <div class="modal-footer">
      <button class="btn-secondary" id="facilitator-modal-cancel" onclick="closeFacilitatorModal()">Cancel</button>
      <button class="btn-primary" onclick="selectMultipleFacilitators()" id="facilitator-modal-select" disabled>Assign Selected</button>
    </div>
  </div>
</div>

<!-- Session Details Modal -->
<div id="session-details-modal" class="modal-overlay" style="display: none;">
  <div class="modal-content">
    <div class="modal-header">
      <h3>Session Details</h3>
      <button class="modal-close" onclick="closeSessionDetailsModal()">
        <span class="material-icons">close</span>
      </button>
    </div>
    <div class="modal-body">
      <div class="session-details-content">
        <div class="detail-row">
          <span class="detail-label">Session Name:</span>
          <span class="detail-value" id="modal-session-name">Unknown Session</span>
        </div>
        <div class="detail-row">
          <span class="detail-label">Date & Time:</span>
          <span class="detail-value" id="modal-session-datetime">TBA</span>
        </div>
        <div class="detail-row">
          <span class="detail-label">Location:</span>
          <span class="detail-value" id="modal-session-location">TBA</span>
        </div>
        <div class="detail-row">
          <span class="detail-label">Facilitator:</span>
          <span class="detail-value" id="modal-session-facilitator">Unassigned</span>
        </div>
        <div class="detail-row">
          <span class="detail-label">Type:</span>
          <span class="detail-value" id="modal-session-type">Workshop</span>
        </div>
        <div class="detail-row">
          <span class="detail-label">Status:</span>
          <span class="detail-value" id="modal-session-status">Scheduled</span>
        </div>
      </div>
    </div>
    <div class="modal-footer">
      <button class="btn-secondary" onclick="closeSessionDetailsModal()">Close</button>
    </div>
  </div>
</div>

<!-- Create Session Modal -->
<div id="create-session-modal" class="modal-overlay" style="display: none;">
  <div class="modal-content">
    <div class="modal-header">
      <h3>Create New Session</h3>
      <button class="modal-close" id="create-session-modal-close" onclick="closeCreateSessionModal()">
        <span class="material-icons">close</span>
      </button>
    </div>
    
    <div class="modal-body">
      <form id="create-session-form" class="session-form">
        <div class="form-group">
          <label for="session-name">Session Name *</label>
          <input type="text" id="session-name" name="name" required placeholder="Enter session name">
        </div>
        
        <div class="form-group">
          <label for="session-date">Date *</label>
          <input type="date" id="session-date" name="date" required>
        </div>
        
        <div class="form-row">
          <div class="form-group">
            <label for="session-start-time">Start Time *</label>
            <input type="time" id="session-start-time" name="start_time" required>
          </div>
          <div class="form-group">
            <label for="session-end-time">End Time *</label>
            <input type="time" id="session-end-time" name="end_time" required>
          </div>
        </div>
        
        <div class="form-group">
          <label for="session-module">Module Type *</label>
          <select id="session-module" name="module_type" required>
            <option value="">Select module type</option>
            <option value="tutorial">Tutorial</option>
            <option value="workshop">Workshop</option>
            <option value="lab">Lab</option>
            <option value="lecture">Lecture</option>
            <option value="other">Other</option>
          </select>
        </div>
        
        <div class="form-group">
          <label for="session-location">Location *</label>
          <input type="text" id="session-location" name="location" required placeholder="Enter location">
        </div>
        
        <div class="form-group">
          <label for="session-description">Description</label>
          <textarea id="session-description" name="description" rows="3" placeholder="Enter session description (optional)"></textarea>
        </div>
      </form>
    </div>
    
    <div class="modal-footer">
      <button class="btn-secondary" id="create-session-cancel" onclick="closeCreateSessionModal()">Cancel</button>
      <button class="btn-primary" id="create-session-submit" onclick="createSession()">Create Session</button>
    </div>
  </div>
</div>

<!-- Publish Confirmation Modal -->
<div id="publish-confirmation-modal" class="modal-overlay" style="display: none;">
  <div class="publish-modal-content">
    <div class="publish-modal-header">
      <h2 class="publish-modal-title">Publish Schedule</h2>
      <button class="publish-modal-close" id="publish-confirmation-close" onclick="closePublishConfirmation()">
        <span class="material-icons">close</span>
      </button>
    </div>
    
    <div class="publish-modal-body">
      <div class="publish-summary-cards">
        <div class="publish-summary-card">
          <div class="publish-card-icon">
            <span class="material-icons">event_note</span>
          </div>
          <div class="publish-card-content">
            <div class="publish-card-number" id="publish-session-count">0</div>
            <div class="publish-card-label">sessions</div>
            <div class="publish-card-description">will be published</div>
          </div>
        </div>
        
        <div class="publish-summary-card">
          <div class="publish-card-icon">
            <span class="material-icons">group</span>
          </div>
          <div class="publish-card-content">
            <div class="publish-card-number" id="publish-facilitator-count">0</div>
            <div class="publish-card-label">facilitators</div>
            <div class="publish-card-description">will be notified</div>
          </div>
        </div>
      </div>
      
      <div class="publish-warning-banner">
        <div class="publish-warning-icon">
          <span class="material-icons">warning_amber</span>
        </div>
        <div class="publish-warning-text">
          <strong>Important:</strong> Once published, facilitators will be notified and the schedule will be finalized. This action cannot be undone.
        </div>
      </div>
    </div>
    
    <div class="publish-modal-footer">
      <button class="publish-btn-secondary" id="publish-cancel" onclick="closePublishConfirmation()">Cancel</button>
      <button class="publish-btn-primary" id="publish-confirm" onclick="confirmPublish()">Publish Schedule</button>
    </div>
  </div>
</div>

<!-- External JS -->
<script src="{{ url_for('static', filename='js/uc.js') }}"></script>
<script src="{{ url_for('static', filename='js/facilitator_review.js') }}"></script>



</body>
</html><|MERGE_RESOLUTION|>--- conflicted
+++ resolved
@@ -1877,10 +1877,6 @@
 
       </form>
       <div class="modal-footer">
-<<<<<<< HEAD
-        <button type="button" class="btn-cancel" onclick="prevStep()">← Back</button>
-        <button type="button" class="btn-primary" id="next-btn" onclick="nextStep()">Next</button>
-=======
         <button type="button" class="btn-cancel" onclick="prevStep()">
           <span class="material-icons" style="font-size: 16px;">arrow_back</span>
           Back
@@ -1889,7 +1885,6 @@
           Next
           <span class="material-icons" style="font-size: 16px;">arrow_forward</span>
         </button>
->>>>>>> fcdf0973
 
         <!-- submit still links to the form via id -->
         <button type="submit" class="btn-primary hidden" id="submit-btn" form="create-unit-form">
