<!DOCTYPE html>
<html lang="en">
<head>
  <meta charset="UTF-8">
  <meta name="viewport" content="width=device-width, initial-scale=1.0">
  <title>Facilitator Portal</title>
  <meta charset="UTF-8">
<meta name="viewport" content="width=device-width, initial-scale=1.0">
<link rel="preconnect" href="https://fonts.googleapis.com">
<link rel="preconnect" href="https://fonts.gstatic.com" crossorigin>
<link rel="stylesheet" href="https://fonts.googleapis.com/icon?family=Material+Icons" />

<link href="https://fonts.googleapis.com/css2?family=Roboto:wght@400;600;700&display=swap" rel="stylesheet">
  <link rel="stylesheet" href="{{ url_for('static', filename='facilitator.css') }}">
  <script src="{{ url_for('static', filename='js/facilitator.js') }}" defer></script>
</head>
<body>
<header class="site-header">
    <div class="container">
        <div class="logo">
            <span class="material-icons" aria-hidden="true">person</span>
            <h1>Facilitator Portal</h1>
        </div>
        <nav class="user-nav">
            <div class="notification-wrapper">
                <span class="material-icons notification-icon" aria-hidden="true" id="bell-icon">notifications</span>
                <span class="notification-badge" id="header-notification-badge">3</span>
            </div>
            <div class="user-info">
                <span class="material-icons profile-icon" aria-hidden="true">account_circle</span>
                <span class="user-name">facilitator Test</span>
            </div>
            <span class="user-role-tag">Lab Facilitator</span>
            <div class="user-nav-item">
                <form method="POST" action="{{ url_for('auth.logout') }}" style="display: inline;">
                    <input type="hidden" name="csrf_token" value="{{ csrf_token() }}"/>
                    <button type="submit" class="logout-button">
                        <span class="material-icons" aria-hidden="true">logout</span>
                        <span>Logout</span>
                    </button>
                </form>
            </div>
        </nav>
    </div>
</header>

<section id="welcome" class="main-content-wrapper">
  <div class="welcome-banner">
    <div class="welcome-text">
      <h2>{{ greeting }}, {{ user.first_name }}! 👋</h2>
      <p class="user-role">Lab Facilitator</p>
      <p class="session-info">You have 3 upcoming sessions today.</p>
    </div>
    <div class="welcome-icon-wrapper">
      <span class="material-icons" style="color: white; font-size: 24px;" aria-hidden="true">wb_sunny</span>
    </div>
  </div>
</section>

<section id="navigation" class="main-content-wrapper">
    <nav class="dashboard-nav">
        <a href="#dashboard" class="dashboard-nav-item active" id="dashboard-nav">
            <span class="material-icons" aria-hidden="true">dashboard</span>
            <span>Dashboard</span>
        </a>
        <a href="#unavailability" class="dashboard-nav-item" id="unavailability-nav">
            <span class="material-icons" aria-hidden="true">event_busy</span>
            <span>Unavailability</span>
        </a>
        <a href="#schedule" class="dashboard-nav-item" id="schedule-nav">
            <span class="material-icons" aria-hidden="true">calendar_today</span>
            <span>My Schedule</span>
        </a>
    </nav>
</section>

<!-- Notification Popup Modal -->
<div id="notification-popup" class="notification-popup">
    <div class="notification-popup-content">
        <div class="notification-popup-header">
            <button id="popup-close" class="popup-close-btn" aria-label="Close notifications">
                <span class="material-icons">close</span>
            </button>
            <div class="popup-header-row">
                <h3>Notifications <span class="notification-count">3</span></h3>
            </div>
            <div class="popup-subheader-row">
                <p>View all your notifications and important updates.</p>
                <div class="notification-popup-actions">
                    <button id="popup-mark-all-read" class="notification-action-btn">
                        <span class="material-icons">done_all</span>
                        Mark All Read
                    </button>
                </div>
            </div>
        </div>
        
        <div class="notification-popup-filters">
            <button class="popup-filter-btn active" data-filter="all">All 6</button>
            <button class="popup-filter-btn" data-filter="unread">Unread 3</button>
            <button class="popup-filter-btn" data-filter="action">Action Required 3</button>
        </div>
        
        <div class="notification-popup-list" id="popup-notifications-list">
            <!-- Shift Notifications -->
            <div class="popup-notification-item unread" data-type="shifts">
                <div class="popup-notification-icon shift">
                    <span class="material-icons">schedule</span>
                </div>
                <div class="popup-notification-content">
                    <div class="popup-notification-header">
                        <h4>New Shift Allocated</h4>
                        <span class="popup-notification-time">5 minutes ago</span>
                    </div>
                    <p class="popup-notification-message">You have been assigned to Lab Session CITS3200 on Friday, August 25, 2025 from 2:00 PM - 6:00 PM in Building 314, Room 105.</p>
                    <div class="popup-notification-actions-inline">
                        <button class="popup-action-btn accept">
                            <span class="material-icons">check</span>
                            Accept
                        </button>
                        <button class="popup-action-btn decline">
                            <span class="material-icons">close</span>
                            Decline
                        </button>
                    </div>
                </div>
                <div class="popup-notification-status unread-indicator"></div>
            </div>

            <div class="popup-notification-item unread" data-type="updates">
                <div class="popup-notification-icon update">
                    <span class="material-icons">info</span>
                </div>
                <div class="popup-notification-content">
                    <div class="popup-notification-header">
                        <h4>Class Information Updated</h4>
                        <span class="popup-notification-time">2 hours ago</span>
                    </div>
                    <p class="popup-notification-message">CITS3200 Software Engineering Project - Location changed from Building 314 Room 105 to Building 314 Room 208. Session time remains 2:00 PM - 6:00 PM.</p>
                    <div class="popup-notification-meta">
                        <span class="popup-tag update">Location Change</span>
                    </div>
                </div>
                <div class="popup-notification-status unread-indicator"></div>
            </div>

            <div class="popup-notification-item" data-type="shifts">
                <div class="popup-notification-icon shift">
                    <span class="material-icons">event_available</span>
                </div>
                <div class="popup-notification-content">
                    <div class="popup-notification-header">
                        <h4>Shift Confirmed</h4>
                        <span class="popup-notification-time">1 day ago</span>
                    </div>
                    <p class="popup-notification-message">Your shift for CITS1001 Object-Oriented Programming on Thursday, August 24, 2025 from 9:00 AM - 1:00 PM has been confirmed.</p>
                    <div class="popup-notification-meta">
                        <span class="popup-tag confirmed">Confirmed</span>
                    </div>
                </div>
            </div>

            <div class="popup-notification-item unread" data-type="alerts">
                <div class="popup-notification-icon alert">
                    <span class="material-icons">warning</span>
                </div>
                <div class="popup-notification-content">
                    <div class="popup-notification-header">
                        <h4>Availability Update Required</h4>
                        <span class="popup-notification-time">3 days ago</span>
                    </div>
                    <p class="popup-notification-message">Your availability hasn't been updated in 2 weeks. Please update your available times to ensure optimal shift assignments.</p>
                    <div class="popup-notification-actions-inline">
                        <button class="popup-action-btn primary">
                            <span class="material-icons">edit_calendar</span>
                            Update Now
                        </button>
                    </div>
                </div>
                <div class="popup-notification-status unread-indicator"></div>
            </div>

            <div class="popup-notification-item" data-type="updates">
                <div class="popup-notification-icon update">
                    <span class="material-icons">schedule_send</span>
                </div>
                <div class="popup-notification-content">
                    <div class="popup-notification-header">
                        <h4>Session Time Changed</h4>
                        <span class="popup-notification-time">1 week ago</span>
                    </div>
                    <p class="popup-notification-message">CITS2200 Data Structures session time updated from 10:00 AM - 2:00 PM to 11:00 AM - 3:00 PM for Wednesday, August 30, 2025.</p>
                    <div class="popup-notification-meta">
                        <span class="popup-tag update">Time Change</span>
                    </div>
                </div>
            </div>

            <div class="popup-notification-item" data-type="shifts">
                <div class="popup-notification-icon shift">
                    <span class="material-icons">assignment_turned_in</span>
                </div>
                <div class="popup-notification-content">
                    <div class="popup-notification-header">
                        <h4>Shift Completed</h4>
                        <span class="popup-notification-time">1 week ago</span>
                    </div>
                    <p class="popup-notification-message">Your shift for CITS1402 Relational Database Management Systems on August 15, 2025 has been marked as completed. Thank you for your service!</p>
                    <div class="popup-notification-meta">
                        <span class="popup-tag completed">Completed</span>
                    </div>
                </div>
            </div>
        </div>
    </div>
</div>

<!-- Overlay for popup -->
<div id="popup-overlay" class="popup-overlay"></div>

<!-- Unit Selector Section -->
<section id="unit-selector" class="main-content-wrapper">
    <div class="unit-selector-container">
        <!-- Left Side: Current Unit Information -->
        <div class="unit-info-section">
            <div class="unit-main-info">
                <h2 class="unit-code">{{ current_unit.unit_code if current_unit else 'No Unit' }}</h2>
                <h3 class="unit-name">{{ current_unit.unit_name if current_unit else 'No Unit Selected' }}</h3>
            </div>
            <div class="unit-details">
                <div class="unit-badges">
                    <span class="semester-badge">{{ current_unit.semester if current_unit else 'No Semester' }}</span>
                    <span class="status-badge active">
                        <span class="material-icons">check_circle</span>
                        Active
                    </span>
                </div>
                <div class="session-info">
                    <span class="material-icons">calendar_today</span>
                    <span>{{ units_data|selectattr('id', 'equalto', current_unit.id)|map(attribute='sessions')|first if current_unit else 0 }} sessions</span>
                    <span class="date-range">
                        {% if current_unit and current_unit.start_date and current_unit.end_date %}
                            {{ current_unit.start_date.strftime('%d/%m/%Y') }} - {{ current_unit.end_date.strftime('%d/%m/%Y') }}
                        {% else %}No date range{% endif %}
                    </span>
                </div>
            </div>
        </div>
        
        <!-- Right Side: Control Buttons -->
        <div class="unit-controls-section">
            <button class="control-btn all-units-btn">
                <span class="material-icons">list</span>
                All Units
            </button>
            <div class="unit-dropdown-wrapper">
                <button class="control-btn switch-unit-btn" id="switch-unit-trigger">
                    Switch Unit
                    <span class="material-icons dropdown-arrow">keyboard_arrow_down</span>
                </button>
                <div class="dropdown-menu" id="unit-dropdown-menu" style="display: none;">
                    <!-- Active Units Group -->
                    {% set active_units = units_data|selectattr('status', 'equalto', 'active')|list %}
                    {% if active_units %}
                    <div class="dropdown-group">
                        <div class="group-header">
                            <span class="group-title">Active Units</span>
                            <span class="group-count">({{ active_units|length }})</span>
                        </div>
                        <div class="group-items">
                            {% for unit in active_units %}
                            <div class="unit-item" data-unit-id="{{ unit.id }}">
                                <div class="unit-item-info">
                                    <span class="unit-item-code">{{ unit.code }}</span>
                                    <span class="unit-item-name">{{ unit.name }}</span>
                                </div>
                                <span class="unit-item-badge active">Active</span>
                            </div>
                            {% endfor %}
                        </div>
                    </div>
                    {% endif %}
                    
                    <!-- Past Units Group -->
                    {% set past_units = units_data|selectattr('status', 'equalto', 'completed')|list %}
                    {% if past_units %}
                    <div class="dropdown-group">
                        <div class="group-header">
                            <span class="group-title">Past Units</span>
                            <span class="group-count">({{ past_units|length }})</span>
                        </div>
                        <div class="group-items">
                            {% for unit in past_units %}
                            <div class="unit-item" data-unit-id="{{ unit.id }}">
                                <div class="unit-item-info">
                                    <span class="unit-item-code">{{ unit.code }}</span>
                                    <span class="unit-item-name">{{ unit.name }}</span>
                                </div>
                                <span class="unit-item-badge completed">
                                    <span class="material-icons">check_circle</span>
                                    Completed
                                </span>
                            </div>
                            {% endfor %}
                        </div>
                    </div>
                    {% endif %}
                </div>
            </div>
        </div>
    </div>
</section>

<section id="unavailability-alert" class="main-content-wrapper">
    <div class="alert-bar">
        <div class="alert-content">
            <span class="material-icons" aria-hidden="true">warning</span>
            <p><strong>Unavailability Update!</strong> Ensure your unavailabilities is up to date across all units.</p>
        </div>
        <a href="#" class="alert-button" id="update-now-btn">
            <span>Update Now</span>
            <span class="material-icons" aria-hidden="true">arrow_forward</span>
        </a>
    </div>
</section>
<section id="stats" class="main-content-wrapper">
    <div class="stats-grid">
        {% if current_unit %}
            {% set current_unit_data = units_data|selectattr('id', 'equalto', current_unit.id)|first %}
            {% if current_unit_data %}
                <div class="stat-card purple">
                    <div class="stat-header">
                        <h4>This Week Hours</h4>
                        <span class="material-icons" aria-hidden="true">schedule</span>
                    </div>
                    <p class="stat-value">{{ current_unit_data.kpis.this_week_hours }}</p>
                    <p class="stat-subtext">{{ current_unit_data.kpis.active_sessions }} sessions</p>
                </div>
                <div class="stat-card blue">
                    <div class="stat-header">
                        <h4>Remaining Hours</h4>
                        <span class="material-icons" aria-hidden="true">pending_actions</span>
                    </div>
                    <p class="stat-value">{{ current_unit_data.kpis.remaining_hours }}</p>
                    <p class="stat-subtext">Total - this week</p>
                </div>
                <div class="stat-card gray">
                    <div class="stat-header">
                        <h4>Total Hours</h4>
                        <span class="material-icons" aria-hidden="true">calendar_today</span>
                    </div>
                    <p class="stat-value">{{ current_unit_data.kpis.total_hours }}</p>
                    <p class="stat-subtext">For this unit</p>
                </div>
                <div class="stat-card green">
                    <div class="stat-header">
                        <h4>Active Sessions</h4>
                        <span class="material-icons" aria-hidden="true">event_available</span>
                    </div>
                    <p class="stat-value">{{ current_unit_data.kpis.active_sessions }}</p>
                    <p class="stat-subtext">This week</p>
                </div>
            {% endif %}
        {% else %}
            <div class="stat-card purple">
                <div class="stat-header">
                    <h4>No Unit Selected</h4>
                    <span class="material-icons" aria-hidden="true">schedule</span>
                </div>
                <p class="stat-value">0</p>
                <p class="stat-subtext">Select a unit to view stats</p>
            </div>
        {% endif %}
    </div>
</section>
<section id="details" class="main-content-wrapper">
    <div class="details-single">
        <div class="details-card">
            <div class="card-header">
                <h3>Your Upcoming Sessions</h3>
                <a href="#" class="view-all-link">View All</a>
            </div>
            <div class="session-list">
                {% if current_unit %}
                    {% set current_unit_data = units_data|selectattr('id', 'equalto', current_unit.id)|first %}
                    {% if current_unit_data and current_unit_data.upcoming_sessions %}
                        {% for session in current_unit_data.upcoming_sessions[:3] %}
                        <div class="session-item">
                            <div class="session-info">
                                <div class="session-title">
                                    <div>
                                        <h4>{{ session.topic }}</h4>
                                        <p class="session-full-date">{{ session.date }}</p>
                                    </div>
                                    <span class="tag {{ session.status }}">{{ session.status }}</span>
                                </div>
                                <p class="session-time">{{ session.time }}</p>
                                <p class="session-location">{{ session.location }}</p>
                            </div>
                            {% if session.status == 'pending' %}
                            <div class="session-actions">
                                <button class="action-btn accept">
                                    <span class="material-icons">check</span>
                                    Accept
                                </button>
                                <button class="action-btn decline">Decline</button>
                            </div>
                            {% endif %}
                        </div>
                        {% endfor %}
                        {% if current_unit_data.upcoming_sessions|length > 3 %}
                        <div class="more-sessions-message">
                            <p>{{ current_unit_data.upcoming_sessions|length - 3 }} more session{{ 's' if current_unit_data.upcoming_sessions|length - 3 > 1 else '' }} available. Click "View All" to see all sessions.</p>
                        </div>
                        {% endif %}
                    {% else %}
                    <div class="no-sessions">
                        <span class="material-icons">event_available</span>
                        <p>No upcoming sessions for this unit.</p>
                    </div>
                    {% endif %}
                {% else %}
                <div class="no-sessions">
                    <span class="material-icons">event_available</span>
                    <p>Select a unit to view sessions.</p>
                </div>
                {% endif %}
            </div>
        </div>
    </div>
</section>
<!-- Unavailability View -->
<section id="unavailability-view" class="main-content-wrapper" style="display: none;">
  <div class="unavailability-container">
    <div class="unavailability-header">
      <div>
        <h2>My Unavailability</h2>
        <p class="unavailability-subtitle">Set your unavailable days and times for <span id="unit-date-range-display">
          {% if current_unit and current_unit.start_date and current_unit.end_date %}
            {{ current_unit.start_date.strftime('%d/%m/%Y') }} - {{ current_unit.end_date.strftime('%d/%m/%Y') }}
          {% else %}No date range{% endif %}
        </span></p>
      </div>
      <div class="unavailability-actions">
        <button id="refresh-unavailability" class="action-btn">
          <span class="material-icons">refresh</span>
          Refresh
        </button>
      </div>
    </div>
    
    <div class="unavailability-content">
      <div class="unavailability-calendar-section">
        <div class="calendar-header">
          <button id="prev-month-unavailability" class="calendar-btn">
            <span class="material-icons">chevron_left</span>
          </button>
          <h3 id="current-month-unavailability">Current Month</h3>
          <button id="next-month-unavailability" class="calendar-btn">
            <span class="material-icons">chevron_right</span>
          </button>
        </div>
        
        <div class="calendar-grid">
          <div class="calendar-weekdays">
            <div class="weekday">Sun</div>
            <div class="weekday">Mon</div>
            <div class="weekday">Tue</div>
            <div class="weekday">Wed</div>
            <div class="weekday">Thu</div>
            <div class="weekday">Fri</div>
            <div class="weekday">Sat</div>
          </div>
          
          <div class="calendar-days" id="unavailability-calendar-days">
            <!-- Calendar days will be generated by JavaScript -->
          </div>
        </div>
      </div>
      
      <div class="unavailability-summary-section">
        <div class="recent-unavailability-card">
          <h3>Recent Unavailability</h3>
          <div id="recent-unavailability-list">
            <!-- Recent unavailability will be populated by JavaScript -->
          </div>
        </div>
      </div>
    </div>
  </div>
</section>

<!-- Unavailability Modal -->
<div id="unavailability-modal" class="modal-overlay" style="display: none;">
  <div class="modal-content">
    <div class="modal-header">
      <h2>Set Unavailability</h2>
      <button id="unavailability-modal-close" class="modal-close-btn">
        <span class="material-icons">close</span>
      </button>
    </div>
    <div class="modal-body">
      <p id="modal-date-subtitle" class="modal-subtitle">Select your unavailable times</p>
      
      <div class="form-group">
        <label class="checkbox-label">
          <input type="checkbox" id="full-day-toggle">
          <span class="checkbox-custom"></span>
          Full day unavailability
        </label>
      </div>
      
      <div id="time-ranges-container" class="time-ranges-container">
        <div class="no-time-ranges">
          <span class="material-icons">schedule</span>
          <p>No specific time ranges set. Click 'Add Time Range' to specify unavailable hours</p>
        </div>
      </div>
      
      <button id="add-time-range" class="action-btn">
        <span class="material-icons">add</span>
        Add Time Range
      </button>
      
      <div class="form-group">
        <label class="checkbox-label">
          <input type="checkbox" id="recurring-toggle">
          <span class="checkbox-custom"></span>
          Recurring unavailability
        </label>
      </div>
      
      <div id="recurring-options" class="recurring-options" style="display: none;">
        <div class="form-group">
          <label for="repeat-every">Repeat every</label>
          <select id="repeat-every">
            <option value="weekly">Week</option>
            <option value="monthly">Month</option>
            <option value="custom">Custom</option>
          </select>
        </div>
        
        <div id="custom-recurrence" class="custom-recurrence" style="display: none;">
          <div class="form-group">
            <label for="custom-interval">Every</label>
            <input type="number" id="custom-interval" min="1" max="52" value="1">
            <span>weeks</span>
          </div>
        </div>
        
        <div class="form-group">
          <label for="until-date">Until</label>
          <input type="date" id="until-date">
        </div>
      </div>
      
      <div class="form-group">
        <label for="unavailability-reason">Reason (optional)</label>
        <textarea id="unavailability-reason" rows="3" placeholder="Enter reason for unavailability..."></textarea>
      </div>
    </div>
    <div class="modal-footer">
      <button id="cancel-unavailability" class="btn-secondary">Cancel</button>
      <button id="save-unavailability" class="btn-primary">Save Unavailability</button>
    </div>
  </div>
</div>

<!-- Calendar View -->
<section id="calendar-view" class="main-content-wrapper" style="display: none;">
  <div class="schedule-header">
    <div>
      <h2>My Schedule</h2>
      <p class="schedule-subtitle">View your scheduled sessions.</p>
    </div>
  </div>
  
  <div class="calendar-container">
    <div class="calendar-navigation">
      <div class="calendar-view-toggle">
        <button id="weekly-view-btn" class="view-toggle-btn active" title="Weekly View">
          <span class="material-icons">view_list</span>
        </button>
        <button id="monthly-view-btn" class="view-toggle-btn" title="Monthly View">
          <span class="material-icons">view_module</span>
        </button>
      </div>
      <div class="calendar-nav-right">
        <button id="prev-period" class="action-btn">
          <span class="material-icons">chevron_left</span>
        </button>
        <span id="current-period" class="period-title">August 2025</span>
        <button id="next-period" class="action-btn">
          <span class="material-icons">chevron_right</span>
        </button>
        <button id="today-btn" class="action-btn today-btn">
          Today
        </button>
      </div>
    </div>
    
    <div class="calendar-grid">
      <div class="calendar-weekdays">
        <div class="weekday">Sun</div>
        <div class="weekday">Mon</div>
        <div class="weekday">Tue</div>
        <div class="weekday">Wed</div>
        <div class="weekday">Thu</div>
        <div class="weekday">Fri</div>
        <div class="weekday">Sat</div>
      </div>
      
      <div class="calendar-days" id="calendar-days">
      </div>
    </div>
  </div>
  
  <div class="schedule-legend">
    <div class="legend-item">
      <div class="legend-color confirmed"></div>
      <span>Confirmed Sessions</span>
    </div>
    <div class="legend-item">
      <div class="legend-color pending"></div>
      <span>Pending Sessions</span>
    </div>
    <div class="legend-item">
      <div class="legend-color past"></div>
      <span>Past Sessions</span>
    </div>
  </div>
</section>

<!-- Sessions Modal -->
<div id="sessions-modal" class="modal-overlay" style="display: none;">
    <div class="modal-content">
        <div class="modal-header">
            <h2 id="modal-title">All Sessions</h2>
            <button id="modal-close-btn" class="modal-close-btn">
              <span class="material-icons">close</span>
            </button>
        </div>
        <div class="modal-body">
            <p id="modal-subtitle" class="modal-subtitle"></p>
            <div id="modal-sessions-list" class="modal-sessions-list">
                <!-- Sessions will be populated here -->
          </div>
        </div>
      </div>
    </div>

<!-- Date Sessions Modal -->
<div id="date-sessions-modal" class="modal-overlay" style="display: none;">
    <div class="modal-content">
        <div class="modal-header">
            <h2 id="date-modal-title">Sessions for Date</h2>
            <button id="date-modal-close-btn" class="modal-close-btn">
              <span class="material-icons">close</span>
            </button>
        </div>
        <div class="modal-body">
            <p id="date-modal-subtitle" class="modal-subtitle"></p>
            <div id="date-modal-sessions-list" class="modal-sessions-list">
                <!-- Date sessions will be populated here -->
            </div>
        </div>
    </div>
</div>

<script>
    // Pass units data from backend to JavaScript
    window.unitsData = {{ units_data|tojson }};
    window.currentUnitId = {{ current_unit_dict.id if current_unit_dict else 'null' }};
    window.currentUnit = {{ current_unit_dict|tojson if current_unit_dict else 'null' }};
<<<<<<< HEAD
    window.csrfToken = '{{ csrf_token() }}';
=======
    window.csrfToken = "{{ csrf_token() }}";
>>>>>>> 9e92f4bc
</script>

</body>
</html>







<|MERGE_RESOLUTION|>--- conflicted
+++ resolved
@@ -672,11 +672,7 @@
     window.unitsData = {{ units_data|tojson }};
     window.currentUnitId = {{ current_unit_dict.id if current_unit_dict else 'null' }};
     window.currentUnit = {{ current_unit_dict|tojson if current_unit_dict else 'null' }};
-<<<<<<< HEAD
-    window.csrfToken = '{{ csrf_token() }}';
-=======
     window.csrfToken = "{{ csrf_token() }}";
->>>>>>> 9e92f4bc
 </script>
 
 </body>
